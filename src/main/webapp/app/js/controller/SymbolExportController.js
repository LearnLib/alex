--- conflicted
+++ resolved
@@ -1,72 +1,50 @@
-(function () {
-    'use strict';
-
-    angular
-        .module('weblearner.controller')
-        .controller('SymbolExportController', [
-            '$scope', 'SessionService', 'SymbolResource', 'SelectionService',
-            SymbolExportController
-        ]);
-
-    function SymbolExportController($scope, SessionService, SymbolResource, SelectionService) {
-
-        var _project = SessionService.project.get();
-        var _fileName = 'symbols-project-' + _project.id + '.json';
-
-        //////////
-
-        $scope.symbols = {
-            web: [],
-            rest: []
-        };
-
-        //////////
-
-        SymbolResource.all(_project.id)
-            .then(function (symbols) {
-                $scope.symbols.web = _.filter(symbols, {type: 'web'});
-                $scope.symbols.rest = _.filter(symbols, {type: 'rest'});
-            });
-
-        //////////
-
-<<<<<<< HEAD
-        $scope.downloadSymbols = function () {
-
-            var symbolsToDownload = angular.copy(SelectionService.getSelected($scope.symbols));
-            SelectionService.removeSelection(symbolsToDownload);
-
-            _.forEach(symbolsToDownload, function (symbol) {
-                delete symbol.id;
-                delete symbol.project;
-                delete symbol.revision;
-            })
-
-            if (symbolsToDownload.length > 0) {
-                var a = document.createElement('a');
-                a.setAttribute('href', window.URL.createObjectURL(new Blob([angular.toJson(symbolsToDownload)], {type: 'text/json'})));
-                a.setAttribute('target', '_blank');
-                a.setAttribute('download', _fileName);
-                a.click();
-            }
-        }
-=======
-        $scope.getSelectedSymbols = function () {
-
-            var selectedWebSymbols = SelectionService.getSelected($scope.symbols.web);
-            var selectedRestSymbols = SelectionService.getSelected($scope.symbols.rest);
-            var selectedSymbols = selectedWebSymbols.concat(selectedRestSymbols);
-
-            SelectionService.removeSelection(selectedSymbols);
-
-            _.forEach(selectedSymbols, function (symbol) {
-                delete symbol.id;
-                delete symbol.revision;
-                delete symbol.project;
-            });
-
-            return selectedSymbols;
-        };
->>>>>>> 82d779c8
-    }
+(function () {
+    'use strict';
+
+    angular
+        .module('weblearner.controller')
+        .controller('SymbolExportController', [
+            '$scope', 'SessionService', 'SymbolResource', 'SelectionService',
+            SymbolExportController
+        ]);
+
+    function SymbolExportController($scope, SessionService, SymbolResource, SelectionService) {
+
+        var _project = SessionService.project.get();
+        var _fileName = 'symbols-project-' + _project.id + '.json';
+
+        //////////
+
+        $scope.symbols = {
+            web: [],
+            rest: []
+        };
+
+        //////////
+
+        SymbolResource.all(_project.id)
+            .then(function (symbols) {
+                $scope.symbols.web = _.filter(symbols, {type: 'web'});
+                $scope.symbols.rest = _.filter(symbols, {type: 'rest'});
+            });
+
+        //////////
+
+        $scope.getSelectedSymbols = function () {
+
+            var selectedWebSymbols = SelectionService.getSelected($scope.symbols.web);
+            var selectedRestSymbols = SelectionService.getSelected($scope.symbols.rest);
+            var selectedSymbols = selectedWebSymbols.concat(selectedRestSymbols);
+
+            SelectionService.removeSelection(selectedSymbols);
+
+            _.forEach(selectedSymbols, function (symbol) {
+                delete symbol.id;
+                delete symbol.revision;
+                delete symbol.project;
+            });
+
+            return selectedSymbols;
+        };
+    }
 }());