(function () {
    'use strict';

    angular
        .module('weblearner.controller')
        .controller('TestSetupController', [
            '$scope', '$location', 'SymbolResource', 'SessionService', 'SelectionService', 'type', 'EqOraclesEnum',
            'LearnAlgorithmsEnum', 'LearnerResource', 'ngToast',
            TestSetupController
        ]);

    function TestSetupController($scope, $location, SymbolResource, SessionService, SelectionService, type, EqOracles,
                                 LearnAlgorithms, LearnerResource, toast) {

        $scope.project = SessionService.project.get();
        $scope.symbols = [];
        $scope.type = type;
        $scope.testConfiguration = {
            symbols: [],
            algorithm: LearnAlgorithms.EXTENSIBLE_LSTAR,
            eqOracle: {
                type: EqOracles.COMPLETE,
                minDepth: 1,
                maxDepth: 1
            },
            maxAmountOfStepsToLearn: 0
        };

        //////////

        LearnerResource.isActive()
<<<<<<< HEAD
            .then(function (active) {
                if (active) {
                    $location.path('/project/' + $scope.project.id + '/learn');
=======
            .then(function (data) {
                if (data.active) {

                    if (data.project == $scope.project.id) {
                        $location.path('/project/' + $scope.project.id + '/learn');
                    } else {
                        toast.create({
                            class: 'danger',
                            content: 'There is already running a test from another project.',
                            dismissButton: true
                        });
                    }
>>>>>>> 82d779c8
                } else {
                    loadSymbols();
                }
            });

        //////////

        function loadSymbols() {
            switch (type) {
                case 'web':
                    SymbolResource.allWeb($scope.project.id)
                        .then(function (symbols) {
                            $scope.symbols = symbols;
                        });
                    break;
                case 'rest':
                    SymbolResource.allRest($scope.project.id)
                        .then(function (symbols) {
                            $scope.symbols = symbols;
                        });
                    break;
                default:
                    break;
            }
        }

        //////////

        $scope.startTest = function () {

            var selectedSymbols = SelectionService.getSelected($scope.symbols);

            if (selectedSymbols.length == 0) {
                return;
            }

            _.forEach(selectedSymbols, function (symbol) {
                $scope.testConfiguration.symbols.push({
                    id: symbol.id,
                    revision: symbol.revision
                });
            });

            LearnerResource.start($scope.project.id, $scope.testConfiguration)
                .then(function (data) {
                    $location.path('/project/' + $scope.project.id + '/learn');
                })
        };

        $scope.updateLearnConfiguration = function (config) {
            $scope.testConfiguration = config;
        };
    }
}());<|MERGE_RESOLUTION|>--- conflicted
+++ resolved
@@ -1,103 +1,97 @@
-(function () {
-    'use strict';
-
-    angular
-        .module('weblearner.controller')
-        .controller('TestSetupController', [
-            '$scope', '$location', 'SymbolResource', 'SessionService', 'SelectionService', 'type', 'EqOraclesEnum',
-            'LearnAlgorithmsEnum', 'LearnerResource', 'ngToast',
-            TestSetupController
-        ]);
-
-    function TestSetupController($scope, $location, SymbolResource, SessionService, SelectionService, type, EqOracles,
-                                 LearnAlgorithms, LearnerResource, toast) {
-
-        $scope.project = SessionService.project.get();
-        $scope.symbols = [];
-        $scope.type = type;
-        $scope.testConfiguration = {
-            symbols: [],
-            algorithm: LearnAlgorithms.EXTENSIBLE_LSTAR,
-            eqOracle: {
-                type: EqOracles.COMPLETE,
-                minDepth: 1,
-                maxDepth: 1
-            },
-            maxAmountOfStepsToLearn: 0
-        };
-
-        //////////
-
-        LearnerResource.isActive()
-<<<<<<< HEAD
-            .then(function (active) {
-                if (active) {
-                    $location.path('/project/' + $scope.project.id + '/learn');
-=======
-            .then(function (data) {
-                if (data.active) {
-
-                    if (data.project == $scope.project.id) {
-                        $location.path('/project/' + $scope.project.id + '/learn');
-                    } else {
-                        toast.create({
-                            class: 'danger',
-                            content: 'There is already running a test from another project.',
-                            dismissButton: true
-                        });
-                    }
->>>>>>> 82d779c8
-                } else {
-                    loadSymbols();
-                }
-            });
-
-        //////////
-
-        function loadSymbols() {
-            switch (type) {
-                case 'web':
-                    SymbolResource.allWeb($scope.project.id)
-                        .then(function (symbols) {
-                            $scope.symbols = symbols;
-                        });
-                    break;
-                case 'rest':
-                    SymbolResource.allRest($scope.project.id)
-                        .then(function (symbols) {
-                            $scope.symbols = symbols;
-                        });
-                    break;
-                default:
-                    break;
-            }
-        }
-
-        //////////
-
-        $scope.startTest = function () {
-
-            var selectedSymbols = SelectionService.getSelected($scope.symbols);
-
-            if (selectedSymbols.length == 0) {
-                return;
-            }
-
-            _.forEach(selectedSymbols, function (symbol) {
-                $scope.testConfiguration.symbols.push({
-                    id: symbol.id,
-                    revision: symbol.revision
-                });
-            });
-
-            LearnerResource.start($scope.project.id, $scope.testConfiguration)
-                .then(function (data) {
-                    $location.path('/project/' + $scope.project.id + '/learn');
-                })
-        };
-
-        $scope.updateLearnConfiguration = function (config) {
-            $scope.testConfiguration = config;
-        };
-    }
+(function () {
+    'use strict';
+
+    angular
+        .module('weblearner.controller')
+        .controller('TestSetupController', [
+            '$scope', '$location', 'SymbolResource', 'SessionService', 'SelectionService', 'type', 'EqOraclesEnum',
+            'LearnAlgorithmsEnum', 'LearnerResource', 'ngToast',
+            TestSetupController
+        ]);
+
+    function TestSetupController($scope, $location, SymbolResource, SessionService, SelectionService, type, EqOracles,
+                                 LearnAlgorithms, LearnerResource, toast) {
+
+        $scope.project = SessionService.project.get();
+        $scope.symbols = [];
+        $scope.type = type;
+        $scope.testConfiguration = {
+            symbols: [],
+            algorithm: LearnAlgorithms.EXTENSIBLE_LSTAR,
+            eqOracle: {
+                type: EqOracles.COMPLETE,
+                minDepth: 1,
+                maxDepth: 1
+            },
+            maxAmountOfStepsToLearn: 0
+        };
+
+        //////////
+
+        LearnerResource.isActive()
+            .then(function (active) {
+                if (active) {
+
+                    if (data.project == $scope.project.id) {
+                        $location.path('/project/' + $scope.project.id + '/learn');
+                    } else {
+                        toast.create({
+                            class: 'danger',
+                            content: 'There is already running a test from another project.',
+                            dismissButton: true
+                        });
+                    }
+                } else {
+                    loadSymbols();
+                }
+            });
+
+        //////////
+
+        function loadSymbols() {
+            switch (type) {
+                case 'web':
+                    SymbolResource.allWeb($scope.project.id)
+                        .then(function (symbols) {
+                            $scope.symbols = symbols;
+                        });
+                    break;
+                case 'rest':
+                    SymbolResource.allRest($scope.project.id)
+                        .then(function (symbols) {
+                            $scope.symbols = symbols;
+                        });
+                    break;
+                default:
+                    break;
+            }
+        }
+
+        //////////
+
+        $scope.startTest = function () {
+
+            var selectedSymbols = SelectionService.getSelected($scope.symbols);
+
+            if (selectedSymbols.length == 0) {
+                return;
+            }
+
+            _.forEach(selectedSymbols, function (symbol) {
+                $scope.testConfiguration.symbols.push({
+                    id: symbol.id,
+                    revision: symbol.revision
+                });
+            });
+
+            LearnerResource.start($scope.project.id, $scope.testConfiguration)
+                .then(function (data) {
+                    $location.path('/project/' + $scope.project.id + '/learn');
+                })
+        };
+
+        $scope.updateLearnConfiguration = function (config) {
+            $scope.testConfiguration = config;
+        };
+    }
 }());