--- conflicted
+++ resolved
@@ -1,1504 +1,1504 @@
-angular
-    .module('weblearner', [
-
-        // modules from external libraries
-        'ngAnimate',
-        'ui.sortable',
-        'ui.bootstrap',
-        'ui.ace',
-        'ui.router',
-        'ngToast',
-
-        // application specific modules
-        'weblearner.controller',
-        'weblearner.resources',
-        'weblearner.directives',
-        'weblearner.enums',
-        'weblearner.services',
-        'weblearner.filters'
-    ]);
-
-angular
-    .module('weblearner.controller', []);
-
-angular
-    .module('weblearner.resources', []);
-
-angular
-    .module('weblearner.directives', []);
-
-angular
-    .module('weblearner.enums', []);
-
-angular
-    .module('weblearner.services', []);
-
-angular
-    .module('weblearner.filters', []);;(function () {
-    'use strict';
-
-    angular
-        .module('weblearner')
-        .config([
-            '$stateProvider', '$urlRouterProvider', 'ngToastProvider',
-            config
-        ]);
-
-    /**
-     * Application routes
-     * @param $stateProvider
-     * @param $urlRouterProvider
-     */
-    function config($stateProvider, $urlRouterProvider, ngToastProvider) {
-
-        ngToastProvider.configure({
-            verticalPosition: 'top',
-            horizontalPosition: 'center',
-            maxNumber: 1
-        });
-
-        // redirect to the start page when no other route fits
-        $urlRouterProvider.otherwise("/");
-
-        $stateProvider
-
-            // =========================================================
-            // index route
-
-            .state('state0', {
-                url: '/',
-                controller: 'IndexController',
-                templateUrl: 'app/partials/index.html',
-                data: {
-                    requiresProject: false
-                }
-            })
-
-            // =========================================================
-            // project related routes
-
-            .state('state1', {
-                url: '/project/create',
-                controller: 'ProjectCreateController',
-                templateUrl: 'app/partials/project-create.html',
-                data: {
-                    requiresProject: false
-                }
-            })
-            .state('state2', {
-                url: '/project/:projectId',
-                controller: 'DashboardController',
-                templateUrl: 'app/partials/dashboard.html',
-                data: {
-                    requiresProject: true
-                }
-            })
-            .state('state3', {
-                url: '/project/:projectId/settings',
-                templateUrl: 'app/partials/project-settings.html',
-                controller: 'ProjectSettingsController',
-                data: {
-                    requiresProject: true
-                }
-            })
-
-            // =========================================================
-            // editor related routes
-
-            .state('state4', {
-                url: '/project/:projectId/editor/symbols/web',
-                controller: 'EditorSymbolController',
-                templateUrl: 'app/partials/editor-symbols.html',
-                data: {
-                    requiresProject: true
-                },
-                resolve: {
-                    type: function () {
-                        return 'web'
-                    }
-                }
-            })
-            .state('state5', {
-                url: '/project/:projectId/editor/symbols/rest',
-                controller: 'EditorSymbolController',
-                templateUrl: 'app/partials/editor-symbols.html',
-                data: {
-                    requiresProject: true
-                },
-                resolve: {
-                    type: function () {
-                        return 'rest'
-                    }
-                }
-            })
-            .state('state6', {
-                url: '/project/:projectId/editor/actions/:symbolId',
-                controller: 'EditorActionController',
-                templateUrl: 'app/partials/editor-actions.html',
-                data: {
-                    requiresProject: true
-                }
-            })
-
-            // =========================================================
-            // test and learn related routes
-
-            .state('state7', {
-                url: '/project/:projectId/test/setup/web',
-                controller: 'TestSetupController',
-                templateUrl: 'app/partials/test-setup.html',
-                data: {
-                    requiresProject: true
-                },
-                resolve: {
-                    type: function () {
-                        return 'web'
-                    }
-                }
-            })
-            .state('state71', {
-                url: '/project/:projectId/test/setup/rest',
-                controller: 'TestSetupController',
-                templateUrl: 'app/partials/test-setup.html',
-                data: {
-                    requiresProject: true
-                },
-                resolve: {
-                    type: function () {
-                        return 'rest'
-                    }
-                }
-            })
-            .state('state8', {
-                url: '/project/:projectId/learn',
-                controller: 'LearnController',
-                templateUrl: 'app/partials/learn.html',
-                data: {
-                    requiresProject: true
-                }
-            })
-            .state('state9', {
-                url: '/project/:projectId/test/result',
-                controller: 'TestResultController',
-                templateUrl: 'app/partials/test-result.html',
-                data: {
-                    requiresProject: true
-                }
-            })
-            .state('state15', {
-                url: '/project/:projectId/test/result/:testNo',
-                controller: 'HypothesesSlideshowController',
-                templateUrl: 'app/partials/hypotheses-slideshow.html',
-                data: {
-                    requiresProject: true
-                }
-            })
-            .state('state10', {
-                url: '/project/:projectId/statistics',
-                controller: 'StatisticsController',
-                templateUrl: 'app/partials/statistics.html',
-                data: {
-                    requiresProject: true
-                }
-            })
-
-            // =========================================================
-            // symbol related routes
-
-            .state('state11', {
-                url: '/project/:projectId/symbol/upload',
-                controller: 'SymbolUploadController',
-                templateUrl: 'app/partials/symbol-upload.html',
-                data: {
-                    requiresProject: true
-                }
-            })
-            .state('state12', {
-                url: '/project/:projectId/symbol/export',
-                controller: 'SymbolExportController',
-                templateUrl: 'app/partials/symbol-export.html',
-                data: {
-                    requiresProject: true
-                }
-            })
-
-            // =========================================================
-            // static pages related routes
-
-            .state('state13', {
-                url: '/about',
-                templateUrl: 'app/partials/about.html',
-                data: {
-                    requiresProject: false
-                }
-            })
-            .state('state14', {
-                url: '/help',
-                templateUrl: 'app/partials/help.html',
-                data: {
-                    requiresProject: false
-                }
-            })
-    }
-
-    //////////
-
-    angular.module('weblearner')
-        .run([
-            '$rootScope', '$state', 'SessionService',
-            run
-        ]);
-
-    function run ($rootScope, $state, SessionService) {
-
-        // route validation
-        $rootScope.$on("$stateChangeStart", function (event, toState, toParams, fromState, fromParams) {
-            if (toState.data.requiresProject && SessionService.project.get() == null) {
-                $state.transitionTo("state0");
-                event.preventDefault();
-            }
-        });
-    }
-}());;(function(){
-
-    angular
-        .module('weblearner.resources')
-        .constant('api', {
-            URL: '/rest',
-            PROXY_URL: '/rest/proxy?url='
-        });
-}());;(function () {
-    'use strict';
-
-    angular
-        .module('weblearner.enums')
-
-        // web action types
-        .constant('WebActionTypesEnum', {
-            SEARCH_FOR_TEXT: 'checkText',
-            SEARCH_FOR_NODE: 'checkNode',
-            CLEAR: 'clear',
-            CLICK: 'click',
-            FILL: 'fill',
-            GO_TO: 'goto',
-            SUBMIT: 'submit',
-            WAIT: 'wait'
-        })
-
-        // rest action types
-        .constant('RestActionTypesEnum', {
-            CALL_URL: 'call',
-            CHECK_STATUS: 'checkStatus',
-            CHECK_HEADER_FIELD: 'checkHeaderField',
-            CHECK_HTTP_BODY_TEXT: 'checkForText',
-            CHECK_ATTRIBUTE_EXISTS: 'checkAttributeExists',
-            CHECK_ATTRIBUTE_VALUE: 'checkAttributeValue',
-            CHECK_ATTRIBUTE_TYPE: 'checkAttributeType'
-        })
-
-        // eq oracles
-        .constant('EqOraclesEnum', {
-            RANDOM: 'random_word',
-            COMPLETE: 'complete',
-            SAMPLE: 'sample'
-        })
-
-        // learn algorithms
-        .constant('LearnAlgorithmsEnum', {
-            EXTENSIBLE_LSTAR: 'EXTENSIBLE_LSTAR',
-            DHC: 'DHC',
-            DISCRIMINATION_TREE: 'DISCRIMINATION_TREE'
-        })
-
-}());;(function(){
-    'use strict';
-
-    angular
-        .module('weblearner.controller')
-        .controller('DashboardController', [
-            '$scope', 'SessionService',
-            DashboardController
-        ]);
-
-    function DashboardController($scope, SessionService) {
-
-        $scope.project = SessionService.project.get();
-    }
-}());;(function () {
-    'use strict';
-
-    angular
-        .module('weblearner.controller')
-        .controller('EditorActionController', [
-            '$scope', '$stateParams', 'SymbolResource', 'SessionService', 'SelectionService', 'WebActionTypesEnum', 'RestActionTypesEnum', 'ngToast',
-            EditorActionController
-        ]);
-
-    function EditorActionController($scope, $stateParams, SymbolResource, SessionService, SelectionService, WebActionTypesEnum, RestActionTypesEnum, toast) {
-
-        var _id = 0;
-
-        //////////
-
-        /** the enum for web action types that are displayed in a select box */
-        $scope.webActionTypes = WebActionTypesEnum;
-
-        /** the enum for rest action types that are displayed in a select box */
-        $scope.restActionTypes = RestActionTypesEnum;
-
-        //////////
-
-        /** the open project */
-        $scope.project = SessionService.project.get();
-
-        /** the symbol whose actions are managed */
-        $scope.symbol = null;
-
-        /** a copy of $scope.symbol to revert unsaved changes */
-        $scope.symbolCopy = null;
-
-        //////////
-
-        // load all actions from the symbol
-        SymbolResource.get($scope.project.id, $stateParams.symbolId).then(function (symbol) {
-
-            _.forEach(symbol.actions, function (action) {
-                action._id = _id++;
-            });
-
-            $scope.symbol = symbol;
-            $scope.symbolCopy = angular.copy($scope.symbol);
-        });
-
-        //////////
-
-        /**
-         * delete the actions that the user selected from the scope
-         */
-        $scope.deleteActions = function () {
-            var selectedActions = SelectionService.getSelected($scope.symbol.actions);
-            if (selectedActions.length > 0) {
-                _.forEach(selectedActions, function (action) {
-                    _.remove($scope.symbol.actions, {_id: action._id})
-                });
-                toast.create({
-                    class: 'success',
-                    content: 'Actions deleted'
-                });
-            }
-        };
-
-        /**
-         * add a new action to the list of actions of the symbol
-         * @param action
-         */
-        $scope.addAction = function (action) {
-            action._id = _id++;
-            $scope.symbol.actions.push(action);
-        };
-
-        /**
-         * update an action
-         * @param updatedAction
-         */
-        $scope.updateAction = function (updatedAction) {
-            var index = _.findIndex($scope.symbol.actions, {_id: updatedAction._id});
-            if (index > -1) {
-                $scope.symbol.actions[index] = updatedAction;
-            }
-        };
-
-        /**
-         * save the changes that were made to the symbol by updating it on the server
-         */
-        $scope.saveChanges = function () {
-            var copy = angular.copy($scope.symbol);
-            SelectionService.removeSelection(copy.actions);
-            _.forEach(copy.actions, function (action) {
-                delete action._id;
-            });
-            SymbolResource.update($scope.project.id, copy)
-                .then(function (updatedSymbol) {
-
-                    _id = 0;
-                    _.forEach(updatedSymbol.actions, function (action) {
-                        action._id = _id++;
-                    });
-
-                    $scope.symbol = updatedSymbol;
-                    $scope.symbolCopy = angular.copy(updatedSymbol);
-                })
-        };
-
-        /**
-         * revert the changes that were made to the symbol
-         */
-        $scope.revertChanges = function () {
-            $scope.symbol = angular.copy($scope.symbolCopy);
-        };
-    }
-}());;(function () {
-    'use strict';
-
-    angular
-        .module('weblearner.controller')
-        .controller('EditorSymbolController', [
-            '$scope', 'SessionService', 'SymbolResource', 'SelectionService', 'type',
-            EditorSymbolController
-        ]);
-
-    function EditorSymbolController($scope, SessionService, SymbolResource, SelectionService, type) {
-
-        /** the open project @type {*} */
-        $scope.project = SessionService.project.get();
-
-        /** the symbol type @type {string} */
-        $scope.type = type;
-
-        /** the list of web or rest symbols @type {[]|*[]} */
-        $scope.symbols = [];
-
-        //////////
-
-        // load symbols from the server
-        switch ($scope.type) {
-            case 'web':
-                // web symbols
-                SymbolResource.allWeb($scope.project.id)
-                    .then(function (symbols) {
-                        $scope.symbols = symbols;
-                    });
-                break;
-            case 'rest':
-                // rest symbols
-                SymbolResource.allRest($scope.project.id)
-                    .then(function (symbols) {
-                        $scope.symbols = symbols;
-                    });
-                break;
-            default:
-                break;
-        }
-
-        //////////
-
-        /**
-         * @description deletes the symbols that the user selected from the server and the scope
-         */
-        $scope.deleteSelectedSymbols = function () {
-            var selectedSymbols = SelectionService.getSelected($scope.symbols);
-            if (selectedSymbols.length > 0) {
-                SelectionService.removeSelection(selectedSymbols);
-                _.forEach(selectedSymbols, function (symbol) {
-                    SymbolResource.delete(symbol.project, symbol.id)
-                        .then(function () {
-                            _.remove($scope.symbols, function (s) {
-                                return s.id == symbol.id
-                            })
-                        })
-                })
-            }
-        };
-
-        /**
-         * @description add a symbol to the scope
-         * @param symbol {{}}
-         */
-        $scope.addSymbol = function (symbol) {
-            $scope.symbols.push(symbol)
-        };
-
-        /**
-         * @description updates a symbol in the scope
-         * @param symbol {{}}
-         */
-        $scope.updateSymbol = function (symbol) {
-            var index = _.findIndex($scope.symbols, {id: symbol.id});
-            if (index > -1) {
-                SelectionService.select(symbol);
-                $scope.symbols[index] = symbol;
-            }
-        };
-    }
-}());;(function () {
-    'use strict';
-
-    angular
-        .module('weblearner.controller')
-        .controller('HypothesesSlideshowController', [
-            '$scope', '$stateParams', 'SessionService', 'TestResource',
-            HypothesesSlideshowController
-        ]);
-
-    function HypothesesSlideshowController($scope, $stateParams, SessionService, TestResource) {
-
-        $scope.project = SessionService.project.get();
-        $scope.finalTestResults = [];
-        $scope.panels = [];
-
-        //////////
-
-        TestResource.getAllFinal($scope.project.id)
-            .then(function (finalTestResults) {
-                $scope.finalTestResults = finalTestResults;
-                return $stateParams.testNo;
-            })
-            .then(loadComplete);
-
-        //////////
-
-        function loadComplete(testNo, index) {
-            TestResource.getComplete($scope.project.id, testNo)
-                .then(function(completeTestResult){
-                    if (angular.isUndefined(index)) {
-                        $scope.panels[0] = completeTestResult;
-                    } else {
-                        $scope.panels[index] = completeTestResult;
-                    }
-                })
-        }
-
-        //////////
-
-        $scope.fillPanel = function (result, index) {
-            loadComplete(result.testNo, index);
-        }
-    }
-
-}());;(function () {
-    'use strict';
-
-    angular
-        .module('weblearner.controller')
-        .controller('IndexController', [
-            '$scope', '$location', 'ProjectResource', 'SessionService',
-            IndexController
-        ]);
-
-    /**
-     * IndexController
-     *
-     * The controller for the landing page. It lists the projects.
-     *
-     * @param $scope
-     * @param $location
-     * @param ProjectResource
-     * @param SessionService
-     * @constructor
-     */
-    function IndexController($scope, $location, ProjectResource, SessionService) {
-
-        /** The project list */
-        $scope.projects = [];
-
-        //////////
-
-        // redirect to the project dash page if one is open
-        if (SessionService.project.get() != null) {
-            $location.path('/project/' + SessionService.project.get().id);
-        }
-
-        // get all projects from the server
-        ProjectResource.all()
-            .then(function (projects) {
-                $scope.projects = projects;
-            });
-
-        //////////
-
-        /**
-         * Open a project by saving it into the session and redirect to the projects dashboard.
-         *
-         * @param project
-         */
-        $scope.openProject = function (project) {
-            SessionService.project.save(project);
-            $location.path('/project/' + project.id);
-        }
-    }
-}());;(function () {
-
-    angular
-        .module('weblearner.controller')
-        .controller('LearnController', [
-            '$scope', '$interval', 'SessionService', 'LearnerResource',
-            LearnController
-        ]);
-
-    /**
-     * LearnController
-     *
-     * Shows a load screen and the hypothesis of a test.
-     *
-     * @param $scope
-     * @param $interval
-     * @param SessionService
-     * @param Learner
-     * @constructor
-     */
-    function LearnController($scope, $interval, SessionService, LearnerResource) {
-
-        var _project = SessionService.project.get();
-        var _interval = null;
-        var _intervalTime = 10000;
-
-        //////////
-
-        /** the test result **/
-        $scope.test = null;
-
-        /** indicator for polling the server for a test result */
-        $scope.active = false;
-
-        /** indicator if eqOracle was type 'sample' **/
-        $scope.isEqOracleSample = false;
-
-        $scope.counterExample = {
-            input: '',
-            output: ''
-        };
-
-        //////////
-
-        // start polling the server
-        _poll();
-
-        //////////
-
-        /**
-         * check every x seconds if the server has finished learning and set the test if he did finish
-         * @private
-         */
-        function _poll() {
-
-            $scope.active = true;
-            _interval = $interval(function () {
-                LearnerResource.isActive()
-                    .then(function (data) {
-                        if (!data.active) {
-                            LearnerResource.status()
-                                .then(function (test) {
-                                    $scope.active = false;
-                                    $scope.test = test;
-                                    $scope.isEqOracleSample = test.configuration.eqOracle.type == 'sample';
-                                });
-                            $interval.cancel(_interval);
-                        }
-                    })
-            }, _intervalTime);
-        }
-
-        //////////
-
-        /**
-         * Update the configuration for the continuing test when choosing eqOracle 'sample' and showing an intermediate
-         * hypothesis
-         *
-         * @param config
-         */
-        $scope.updateLearnConfiguration = function (config) {
-
-            $scope.test.configuration = config;
-        };
-
-        /**
-         * Tell the server to continue learning with the new or old learn configuration when eqOracle type was 'sample'
-         *
-         * @param config
-         */
-        $scope.resumeLearning = function () {
-
-            var copy = angular.copy($scope.test.configuration);
-            delete copy.algorithm;
-            delete copy.symbols;
-
-            LearnerResource.resume(_project.id, $scope.test.testNo, copy)
-                .then(function () {
-                    _poll();
-                })
-        }
-    }
-
-}());
-;(function () {
-    'use strict';
-
-    angular
-        .module('weblearner.controller')
-        .controller('NavigationController', [
-            '$scope', '$location', 'SessionService',
-            NavigationController
-        ]);
-
-    /**
-     * the controller to handle the app navigation
-     * @template 'app/partials/navs/nav-main.html'
-     * @param $scope
-     * @param $location
-     * @param Session
-     * @constructor
-     */
-    function NavigationController($scope, $location, Session) {
-
-        /** the project or null if not open */
-        $scope.project = Session.project.get();
-
-        //////////
-
-        // load project into scope when projectOpened is emitted
-        $scope.$on('project.opened', function () {
-            $scope.project = Session.project.get();
-        });
-
-        // delete project from scope when projectOpened is emitted
-        $scope.$on('project.closed', function () {
-            $scope.project = null;
-        });
-
-        //////////
-
-        /**
-         * remove the project object from the session and redirect to the start page
-         */
-        $scope.closeProject = function () {
-            Session.project.remove();
-            $location.path('/');
-        }
-    }
-}());;(function () {
-    'use strict';
-
-    angular
-        .module('weblearner.controller')
-        .controller('ProjectCreateController', [
-            '$scope', '$location', 'ProjectResource',
-            ProjectCreateController
-        ]);
-
-    /**
-     * create a new project
-     * @template 'app/partials/project-create.html'
-     * @param $scope
-     * @param $location
-     * @param Project
-     * @constructor
-     */
-    function ProjectCreateController($scope, $location, ProjectResource) {
-
-        /** @type {{}} */
-        $scope.project = {};
-
-        //////////
-
-        /**
-         * create a new project
-         */
-        $scope.createProject = function () {
-            if ($scope.create_form.$valid) {
-                ProjectResource.create($scope.project)
-                    .then(function (project) {
-                        $location.path('/');
-                    })
-            } else {
-                $scope.create_form.submitted = true;
-            }
-        };
-
-        /**
-         * reset the form
-         */
-        $scope.reset = function () {
-            $scope.project = {}
-        }
-    }
-}());;(function () {
-    'use strict';
-
-    angular
-        .module('weblearner.controller')
-        .controller('ProjectSettingsController', [
-            '$scope', '$location', 'ProjectResource', 'SessionService',
-            ProjectSettingsController
-        ]);
-
-    function ProjectSettingsController($scope, $location, ProjectResource, SessionService) {
-
-        $scope.project = SessionService.project.get();
-        $scope.projectCopy = SessionService.project.get();
-
-        //////////
-
-        $scope.updateProject = function () {
-            if ($scope.update_form.$valid) {
-                ProjectResource.update($scope.project)
-                    .then(function (project) {
-                        SessionService.project.save(project);
-                        $scope.project = project;
-                        $scope.projectCopy = project;
-                    })
-            } else {
-                $scope.update_form.submitted = true;
-            }
-        };
-
-        $scope.deleteProject = function () {
-            ProjectResource.delete($scope.project)
-                .then(function () {
-                    SessionService.project.remove();
-                    $location.path('/')
-                })
-        };
-
-        $scope.reset = function () {
-            $scope.project = angular.copy($scope.projectCopy);
-        }
-    }
-}());;(function () {
-    'use strict';
-
-    angular
-        .module('weblearner.controller')
-        .controller('StatisticsController', [
-            '$scope', 'SessionService', 'TestResource', 'TestResultsChartService', 'SelectionService',
-            StatisticsController
-        ]);
-
-    /**
-     * StatisticsController
-     *
-     * The controller that is used for the statistics page
-     *
-     * @param $scope
-     * @param SessionService
-     * @param TestResource
-     * @param TestResultsChartService
-     * @param SelectionService
-     * @constructor
-     */
-    function StatisticsController($scope, SessionService, TestResource, TestResultsChartService, SelectionService) {
-
-        /** The open project */
-        $scope.project = SessionService.project.get();
-
-        /** The tests of the project @type {Array} */
-        $scope.tests = [];
-
-        /** Enum for the kind of chart that will be displayed **/
-        $scope.chartModes = {
-            SINGLE_COMPLETE_TEST_RESULT: 0,
-            MULTIPLE_FINAL_TEST_RESULTS: 1,
-            TWO_COMPLETE_TEST_RESULTS: 2
-        };
-
-        /** The active mode **/
-        $scope.chartMode;
-
-        /** The sets of chart data that is displayed on the chart **/
-        $scope.chartDataSets = [];
-
-        //////////
-
-        // get all final tests of the project
-        TestResource.getAllFinal($scope.project.id)
-            .then(function (tests) {
-                $scope.tests = tests;
-            });
-
-        //////////
-
-        /**
-         * Create chart data from multiple selected final test results
-         */
-        $scope.chartFromMultipleFinalTestResults = function () {
-            var tests = SelectionService.getSelected($scope.tests);
-            if (tests.length > 0) {
-                $scope.chartMode = $scope.chartModes.MULTIPLE_FINAL_TEST_RESULTS;
-                $scope.chartDataSets = [TestResultsChartService.createChartDataFromMultipleTestResults(tests)];
-            }
-        };
-
-        /**
-         * Create chart data for a single complete test result with all intermediate steps. Therefore fetch all
-         * intermediate steps first
-         */
-        $scope.chartFromSingleCompleteTestResult = function () {
-            var tests = SelectionService.getSelected($scope.tests);
-            if (tests.length == 1) {
-                TestResource.getComplete($scope.project.id, tests[0].testNo)
-                    .then(function (results) {
-                        $scope.chartMode = $scope.chartModes.SINGLE_COMPLETE_TEST_RESULT;
-                        $scope.chartDataSets = [TestResultsChartService.createChartDataFromSingleCompleteTestResult(results)];
-                    });
-            }
-        };
-
-        /**
-         * Create chart data for two complete test result with all intermediate steps. Therefore fetch all
-         * intermediate steps for both selected tests first
-         */
-        $scope.chartFromTwoCompleteTestResults = function () {
-            var tests = SelectionService.getSelected($scope.tests);
-            var dataSets = [];
-            if (tests.length == 2) {
-                TestResource.getComplete($scope.project.id, tests[0].testNo)
-                    .then(function (results) {
-                        dataSets.push(TestResultsChartService.createChartDataFromSingleCompleteTestResult(results));
-                        TestResource.getComplete($scope.project.id, tests[1].testNo)
-                            .then(function (results) {
-                                dataSets.push(TestResultsChartService.createChartDataFromSingleCompleteTestResult(results));
-                                $scope.chartMode = $scope.chartModes.TWO_COMPLETE_TEST_RESULTS;
-                                $scope.chartDataSets = dataSets;
-                            })
-                    })
-            }
-        };
-
-        /**
-         * Make the list of final test results visible again and remove the chart
-         */
-        $scope.back = function () {
-            $scope.chartDataSets = [];
-        };
-    }
-}());;(function () {
-    'use strict';
-
-    angular
-        .module('weblearner.controller')
-        .controller('SymbolExportController', [
-            '$scope', 'SessionService', 'SymbolResource', 'SelectionService',
-            SymbolExportController
-        ]);
-
-    function SymbolExportController($scope, SessionService, SymbolResource, SelectionService) {
-
-        var _project = SessionService.project.get();
-        var _fileName = 'symbols-project-' + _project.id + '.json';
-
-        //////////
-
-        $scope.symbols = {
-            web: [],
-            rest: []
-        };
-
-        //////////
-
-        SymbolResource.all(_project.id)
-            .then(function (symbols) {
-                $scope.symbols.web = _.filter(symbols, {type: 'web'});
-                $scope.symbols.rest = _.filter(symbols, {type: 'rest'});
-            });
-
-        //////////
-
-        $scope.getSelectedSymbols = function () {
-
-            var selectedWebSymbols = SelectionService.getSelected($scope.symbols.web);
-            var selectedRestSymbols = SelectionService.getSelected($scope.symbols.rest);
-            var selectedSymbols = selectedWebSymbols.concat(selectedRestSymbols);
-
-            SelectionService.removeSelection(selectedSymbols);
-
-            _.forEach(selectedSymbols, function (symbol) {
-                delete symbol.id;
-                delete symbol.revision;
-                delete symbol.project;
-            });
-
-            return selectedSymbols;
-        };
-    }
-}());;(function () {
-    'use strict';
-
-    angular
-        .module('weblearner.controller')
-        .controller('SymbolUploadController', [
-            '$scope', 'SessionService', 'SymbolResource', 'SelectionService',
-            SymbolUploadController
-        ]);
-
-    function SymbolUploadController($scope, SessionService, SymbolResource, SelectionService) {
-
-        var _project = SessionService.project.get();
-
-        ////////////
-
-        $scope.symbols = {
-            web: [],
-            rest: []
-        };
-
-        ////////////
-
-        $scope.fileLoaded = function (data) {
-
-            var symbols = angular.fromJson(data);
-
-            _.forEach($scope.symbols, function (symbol) {
-                symbol.project = _project.id;
-            });
-
-            $scope.symbols.web = _.filter(symbols, {type: 'web'});
-            $scope.symbols.rest = _.filter(symbols, {type: 'rest'});
-
-
-            $scope.$apply();
-        };
-
-        $scope.createSymbols = function () {
-
-            var selectedWebSymbols = SelectionService.getSelected($scope.symbols.web);
-            var selectedRestSymbols = SelectionService.getSelected($scope.symbols.rest);
-            var selectedSymbols = selectedWebSymbols.concat(selectedRestSymbols);
-
-            SelectionService.removeSelection(selectedSymbols);
-
-            _.forEach(selectedSymbols, function (symbol) {
-                SymbolResource.create(_project.id, symbol)
-            });
-        }
-    }
-}());;(function () {
-    'use strict';
-
-    angular
-        .module('weblearner.controller')
-        .controller('TestResultController', [
-            '$scope', 'SessionService', 'TestResource', 'SelectionService',
-            TestResultController
-        ]);
-
-    function TestResultController($scope, SessionService, TestResource, SelectionService) {
-
-        $scope.project = SessionService.project.get();
-        $scope.tests = [];
-
-        //////////
-
-        TestResource.getAllFinal($scope.project.id)
-            .then(function (tests) {
-                $scope.tests = tests;
-            });
-
-        //////////
-
-        $scope.deleteTest = function (test) {
-
-            SelectionService.removeSelection(test);
-
-            TestResource.delete($scope.project.id, test.testNo)
-                .then(function () {
-                    _.remove($scope.tests, {test_no: test.testNo})
-                })
-        };
-
-        $scope.deleteTests = function (tests) {
-
-            var selectedTests = SelectionService.getSelected($scope.tests);
-
-            if (selectedTests.length > 0) {
-                _.forEach(selectedTests, $scope.deleteTest)
-            }
-        }
-    }
-}());
-;(function () {
-    'use strict';
-
-    angular
-        .module('weblearner.controller')
-        .controller('TestSetupController', [
-            '$scope', '$location', 'SymbolResource', 'SessionService', 'SelectionService', 'type', 'EqOraclesEnum',
-            'LearnAlgorithmsEnum', 'LearnerResource', 'ngToast',
-            TestSetupController
-        ]);
-
-    function TestSetupController($scope, $location, SymbolResource, SessionService, SelectionService, type, EqOracles,
-                                 LearnAlgorithms, LearnerResource, toast) {
-
-        $scope.project = SessionService.project.get();
-        $scope.symbols = [];
-        $scope.type = type;
-        $scope.testConfiguration = {
-            symbols: [],
-            algorithm: LearnAlgorithms.EXTENSIBLE_LSTAR,
-            eqOracle: {
-                type: EqOracles.COMPLETE,
-                minDepth: 1,
-                maxDepth: 1
-            },
-            maxAmountOfStepsToLearn: 0
-        };
-
-        //////////
-
-        LearnerResource.isActive()
-            .then(function (data) {
-                if (data.active) {
-
-                    if (data.project == $scope.project.id) {
-                        $location.path('/project/' + $scope.project.id + '/learn');
-                    } else {
-                        toast.create({
-                            class: 'danger',
-                            content: 'There is already running a test from another project.',
-                            dismissButton: true
-                        });
-                    }
-                } else {
-                    loadSymbols();
-                }
-            });
-
-        //////////
-
-        function loadSymbols() {
-            switch (type) {
-                case 'web':
-                    SymbolResource.allWeb($scope.project.id)
-                        .then(function (symbols) {
-                            $scope.symbols = symbols;
-                        });
-                    break;
-                case 'rest':
-                    SymbolResource.allRest($scope.project.id)
-                        .then(function (symbols) {
-                            $scope.symbols = symbols;
-                        });
-                    break;
-                default:
-                    break;
-            }
-        }
-
-        //////////
-
-        $scope.startTest = function () {
-
-            var selectedSymbols = SelectionService.getSelected($scope.symbols);
-
-            if (selectedSymbols.length == 0) {
-                return;
-            }
-
-            _.forEach(selectedSymbols, function (symbol) {
-                $scope.testConfiguration.symbols.push({
-                    id: symbol.id,
-                    revision: symbol.revision
-                });
-            });
-
-            LearnerResource.start($scope.project.id, $scope.testConfiguration)
-                .then(function (data) {
-                    $location.path('/project/' + $scope.project.id + '/learn');
-                })
-        };
-
-        $scope.updateLearnConfiguration = function (config) {
-            $scope.testConfiguration = config;
-        };
-    }
-}());;(function(){
-    'use strict';
-
-    angular
-        .module('weblearner.controller')
-        .controller('ActionCreateController', [
-            '$scope', '$modalInstance', 'modalData', 'WebActionTypesEnum', 'RestActionTypesEnum',
-            ActionCreateController
-        ]);
-
-    function ActionCreateController ($scope, $modalInstance, modalData, WebActionTypesEnum, RestActionTypesEnum) {
-
-        $scope.webActionTypes = WebActionTypesEnum;
-        $scope.restActionTypes = RestActionTypesEnum;
-
-        //////////
-
-        $scope.symbol = modalData.symbol;
-        $scope.action = {type: null};
-
-        //////////
-
-        $scope.createAction = function(){
-            $modalInstance.close($scope.action);
-        };
-
-        $scope.closeModal = function(){
-            $modalInstance.dismiss();
-        }
-    }
-}());;(function () {
-    'use strict';
-
-    angular
-        .module('weblearner.controller')
-        .controller('ActionUpdateController', [
-            '$scope', '$modalInstance', 'modalData', 'WebActionTypesEnum', 'RestActionTypesEnum',
-            ActionUpdateController
-        ]);
-
-    function ActionUpdateController($scope, $modalInstance, modalData, WebActionTypesEnum, RestActionTypesEnum) {
-
-        $scope.webActionTypes = WebActionTypesEnum;
-        $scope.restActionTypes = RestActionTypesEnum;
-
-        //////////
-
-        $scope.symbol = modalData.symbol;
-        $scope.action = angular.copy(modalData.action);
-
-        //////////
-
-        $scope.updateAction = function () {
-            $modalInstance.close($scope.action);
-        };
-
-        $scope.closeModal = function () {
-            $modalInstance.dismiss();
-        }
-    }
-}());;(function () {
-    'use strict';
-
-    angular
-        .module('weblearner.controller')
-        .controller('SymbolCreateController', [
-            '$scope', '$modalInstance', 'config', 'SymbolResource',
-            SymbolCreateController
-        ]);
-
-    function SymbolCreateController($scope, $modalInstance, config, SymbolResource) {
-
-        var _projectId = config.projectId;
-
-        //////////
-
-        $scope.symbol = {
-            type: config.symbolType
-        };
-
-        //////////
-
-        $scope.createSymbol = function () {
-            SymbolResource.create(_projectId, $scope.symbol)
-                .then(function (newSymbol) {
-                    $modalInstance.close(newSymbol);
-                })
-        };
-
-        $scope.closeModal = function () {
-            $modalInstance.dismiss();
-        }
-    }
-}());;(function () {
-    'use strict';
-
-    angular
-        .module('weblearner.controller')
-        .controller('SymbolUpdateController', [
-            '$scope', '$modalInstance', 'modalData', 'SymbolResource', 'SelectionService',
-            SymbolUpdateController
-        ]);
-
-    function SymbolUpdateController($scope, $modalInstance, modalData, SymbolResource, SelectionService) {
-
-        $scope.symbol = modalData.symbol;
-
-        //////////
-
-        $scope.updateSymbol = function () {
-            SelectionService.removeSelection($scope.symbol);
-            SymbolResource.update($scope.symbol.project, $scope.symbol)
-                .then(function (updatedSymbol) {
-                    $modalInstance.close(updatedSymbol);
-                })
-        };
-
-        $scope.closeModal = function () {
-            $modalInstance.dismiss();
-        }
-    }
-}());;(function () {
-    'use strict';
-
-    angular
-        .module('weblearner.controller')
-        .controller('TestDetailsController', [
-            '$scope', '$modalInstance', 'modalData',
-            TestDetailsController
-        ]);
-
-    function TestDetailsController($scope, $modalInstance, modalData) {
-
-        $scope.test = modalData.test;
-
-        //////////
-
-        $scope.ok = function () {
-            $modalInstance.dismiss();
-        }
-    }
-}());;(function () {
-    'use strict';
-
-    angular
-        .module('weblearner.controller')
-        .controller('TestSetupSettingsController', [
-            '$scope', '$modalInstance', 'modalData', 'EqOraclesEnum', 'LearnAlgorithmsEnum', 'EqOracleService',
-            TestSetupSettingsController
-        ]);
-
-    function TestSetupSettingsController($scope, $modalInstance, modalData, eqOracles, learnAlgorithms, EqOracleService) {
-
-        $scope.eqOracles = eqOracles;
-        $scope.learnAlgorithms = learnAlgorithms;
-        $scope.learnConfiguration = modalData.learnConfiguration;
-
-        //////////
-
-        $scope.$watch('learnConfiguration.eqOracle.type', function(type){
-            $scope.learnConfiguration.eqOracle = EqOracleService.create(type);
-        });
-
-        //////////
-
-        $scope.ok = function () {
-            $modalInstance.close($scope.learnConfiguration);
-        };
-
-        $scope.cancel = function () {
-            $modalInstance.dismiss();
-        }
-    }
-}());;(function () {
-    'use strict';
-
-    angular
-        .module('weblearner.directives')
-        .directive('actionFormRest', actionFormRest);
-
-    /**
-     * actionFormRest
-     *
-     * The directive that loads the forms that are necessary to create rest actions. The value of the parameter
-     * actionModel should be an object that has at least the property 'type'.
-     *
-     * @return {{scope: {action: string}, templateUrl: string, controller: *[]}}
-     */
-    function actionFormRest() {
-
-        // the directive
-        var directive = {
-            scope: {
-                action: '=actionModel'
-            },
-            templateUrl: 'app/partials/directives/action-form-rest.html',
-            controller: [
-                '$scope', 'RestActionTypesEnum',
-                ActionFormWebController
-            ]
-        };
-        return directive;
-
-        //////////
-
-        /**
-         * ActionFormWebController
-         *
-         * Actually this controller does nothing but setting a scope variable so that the template have access
-         * to it
-         *
-         * @param $scope
-         * @param RestActionTypesEnum
-         * @constructor
-         */
-        function ActionFormWebController($scope, RestActionTypesEnum) {
-
-            $scope.types = RestActionTypesEnum;
-        }
-    }
-}());;(function () {
-    'use strict';
-
-    angular
-        .module('weblearner.directives')
-        .directive('actionFormWeb', actionFormWeb);
-
-    /**
-     * actionFormWeb
-     *
-     * The directive that loads the forms that are necessary to create web actions. The value of the parameter
-     * actionModel should be an object that has at least the property 'type'.
-     *
-     * @return {{scope: {action: string}, templateUrl: string, controller: *[]}}
-     */
-    function actionFormWeb() {
-
-        var directive = {
-            scope: {
-                action: '=actionModel'
-            },
-            templateUrl: 'app/partials/directives/action-form-web.html',
-            controller: [
-                '$scope', 'WebActionTypesEnum',
-                ActionFormWebController
-            ]
-        };
-        return directive;
-
-        //////////
-
-        function ActionFormWebController($scope, WebActionTypesEnum) {
-            $scope.types = WebActionTypesEnum;
-        }
-    }
-}());;(function () {
-    'use strict';
-
-    angular
-        .module('weblearner.directives')
-        .directive('appNavigation', appNavigation);
-
-    function appNavigation() {
-
-        var directive = {
-            link: link
-        };
-        return directive;
-
-        //////////
-
-        function link(scope, el, attrs) {
-
-            var menuButton = angular.element(el[0].getElementsByClassName('navbar-menu'));
-            var wrapper = angular.element(el[0].getElementsByClassName('app-navigation-wrapper'));
-            var view = angular.element(document.getElementById('view'));
-            var cssClass = 'has-off-screen-navigation';
-
-            menuButton.on('click', toggleNavigation);
-
-            function toggleNavigation(e) {
-                e.stopPropagation();
-
-                if (wrapper.hasClass(cssClass)) {
-                    wrapper.removeClass(cssClass);
-                } else {
-                    wrapper.addClass(cssClass);
-                    wrapper.on('click', hideNavigation);
-                }
-            }
-
-            function hideNavigation(e) {
-                if (e.target.tagName == 'A' && e.target.getAttribute('href') != '#') {
-                    wrapper.removeClass(cssClass);
-                    wrapper.off('click', hideNavigation);
-                }
-            }
-        }
-    }
+angular
+    .module('weblearner', [
+
+        // modules from external libraries
+        'ngAnimate',
+        'ui.sortable',
+        'ui.bootstrap',
+        'ui.ace',
+        'ui.router',
+        'ngToast',
+
+        // application specific modules
+        'weblearner.controller',
+        'weblearner.resources',
+        'weblearner.directives',
+        'weblearner.enums',
+        'weblearner.services',
+        'weblearner.filters'
+    ]);
+
+angular
+    .module('weblearner.controller', []);
+
+angular
+    .module('weblearner.resources', []);
+
+angular
+    .module('weblearner.directives', []);
+
+angular
+    .module('weblearner.enums', []);
+
+angular
+    .module('weblearner.services', []);
+
+angular
+    .module('weblearner.filters', []);;(function () {
+    'use strict';
+
+    angular
+        .module('weblearner')
+        .config([
+            '$stateProvider', '$urlRouterProvider', 'ngToastProvider',
+            config
+        ]);
+
+    /**
+     * Application routes
+     * @param $stateProvider
+     * @param $urlRouterProvider
+     */
+    function config($stateProvider, $urlRouterProvider, ngToastProvider) {
+
+        ngToastProvider.configure({
+            verticalPosition: 'top',
+            horizontalPosition: 'center',
+            maxNumber: 1
+        });
+
+        // redirect to the start page when no other route fits
+        $urlRouterProvider.otherwise("/");
+
+        $stateProvider
+
+            // =========================================================
+            // index route
+
+            .state('state0', {
+                url: '/',
+                controller: 'IndexController',
+                templateUrl: 'app/partials/index.html',
+                data: {
+                    requiresProject: false
+                }
+            })
+
+            // =========================================================
+            // project related routes
+
+            .state('state1', {
+                url: '/project/create',
+                controller: 'ProjectCreateController',
+                templateUrl: 'app/partials/project-create.html',
+                data: {
+                    requiresProject: false
+                }
+            })
+            .state('state2', {
+                url: '/project/:projectId',
+                controller: 'DashboardController',
+                templateUrl: 'app/partials/dashboard.html',
+                data: {
+                    requiresProject: true
+                }
+            })
+            .state('state3', {
+                url: '/project/:projectId/settings',
+                templateUrl: 'app/partials/project-settings.html',
+                controller: 'ProjectSettingsController',
+                data: {
+                    requiresProject: true
+                }
+            })
+
+            // =========================================================
+            // editor related routes
+
+            .state('state4', {
+                url: '/project/:projectId/editor/symbols/web',
+                controller: 'EditorSymbolController',
+                templateUrl: 'app/partials/editor-symbols.html',
+                data: {
+                    requiresProject: true
+                },
+                resolve: {
+                    type: function () {
+                        return 'web'
+                    }
+                }
+            })
+            .state('state5', {
+                url: '/project/:projectId/editor/symbols/rest',
+                controller: 'EditorSymbolController',
+                templateUrl: 'app/partials/editor-symbols.html',
+                data: {
+                    requiresProject: true
+                },
+                resolve: {
+                    type: function () {
+                        return 'rest'
+                    }
+                }
+            })
+            .state('state6', {
+                url: '/project/:projectId/editor/actions/:symbolId',
+                controller: 'EditorActionController',
+                templateUrl: 'app/partials/editor-actions.html',
+                data: {
+                    requiresProject: true
+                }
+            })
+
+            // =========================================================
+            // test and learn related routes
+
+            .state('state7', {
+                url: '/project/:projectId/test/setup/web',
+                controller: 'TestSetupController',
+                templateUrl: 'app/partials/test-setup.html',
+                data: {
+                    requiresProject: true
+                },
+                resolve: {
+                    type: function () {
+                        return 'web'
+                    }
+                }
+            })
+            .state('state71', {
+                url: '/project/:projectId/test/setup/rest',
+                controller: 'TestSetupController',
+                templateUrl: 'app/partials/test-setup.html',
+                data: {
+                    requiresProject: true
+                },
+                resolve: {
+                    type: function () {
+                        return 'rest'
+                    }
+                }
+            })
+            .state('state8', {
+                url: '/project/:projectId/learn',
+                controller: 'LearnController',
+                templateUrl: 'app/partials/learn.html',
+                data: {
+                    requiresProject: true
+                }
+            })
+            .state('state9', {
+                url: '/project/:projectId/test/result',
+                controller: 'TestResultController',
+                templateUrl: 'app/partials/test-result.html',
+                data: {
+                    requiresProject: true
+                }
+            })
+            .state('state15', {
+                url: '/project/:projectId/test/result/:testNo',
+                controller: 'HypothesesSlideshowController',
+                templateUrl: 'app/partials/hypotheses-slideshow.html',
+                data: {
+                    requiresProject: true
+                }
+            })
+            .state('state10', {
+                url: '/project/:projectId/statistics',
+                controller: 'StatisticsController',
+                templateUrl: 'app/partials/statistics.html',
+                data: {
+                    requiresProject: true
+                }
+            })
+
+            // =========================================================
+            // symbol related routes
+
+            .state('state11', {
+                url: '/project/:projectId/symbol/upload',
+                controller: 'SymbolUploadController',
+                templateUrl: 'app/partials/symbol-upload.html',
+                data: {
+                    requiresProject: true
+                }
+            })
+            .state('state12', {
+                url: '/project/:projectId/symbol/export',
+                controller: 'SymbolExportController',
+                templateUrl: 'app/partials/symbol-export.html',
+                data: {
+                    requiresProject: true
+                }
+            })
+
+            // =========================================================
+            // static pages related routes
+
+            .state('state13', {
+                url: '/about',
+                templateUrl: 'app/partials/about.html',
+                data: {
+                    requiresProject: false
+                }
+            })
+            .state('state14', {
+                url: '/help',
+                templateUrl: 'app/partials/help.html',
+                data: {
+                    requiresProject: false
+                }
+            })
+    }
+
+    //////////
+
+    angular.module('weblearner')
+        .run([
+            '$rootScope', '$state', 'SessionService',
+            run
+        ]);
+
+    function run ($rootScope, $state, SessionService) {
+
+        // route validation
+        $rootScope.$on("$stateChangeStart", function (event, toState, toParams, fromState, fromParams) {
+            if (toState.data.requiresProject && SessionService.project.get() == null) {
+                $state.transitionTo("state0");
+                event.preventDefault();
+            }
+        });
+    }
+}());;(function(){
+
+    angular
+        .module('weblearner.resources')
+        .constant('api', {
+            URL: '/rest',
+            PROXY_URL: '/rest/proxy?url='
+        });
+}());;(function () {
+    'use strict';
+
+    angular
+        .module('weblearner.enums')
+
+        // web action types
+        .constant('WebActionTypesEnum', {
+            SEARCH_FOR_TEXT: 'checkText',
+            SEARCH_FOR_NODE: 'checkNode',
+            CLEAR: 'clear',
+            CLICK: 'click',
+            FILL: 'fill',
+            GO_TO: 'goto',
+            SUBMIT: 'submit',
+            WAIT: 'wait'
+        })
+
+        // rest action types
+        .constant('RestActionTypesEnum', {
+            CALL_URL: 'call',
+            CHECK_STATUS: 'checkStatus',
+            CHECK_HEADER_FIELD: 'checkHeaderField',
+            CHECK_HTTP_BODY_TEXT: 'checkForText',
+            CHECK_ATTRIBUTE_EXISTS: 'checkAttributeExists',
+            CHECK_ATTRIBUTE_VALUE: 'checkAttributeValue',
+            CHECK_ATTRIBUTE_TYPE: 'checkAttributeType'
+        })
+
+        // eq oracles
+        .constant('EqOraclesEnum', {
+            RANDOM: 'random_word',
+            COMPLETE: 'complete',
+            SAMPLE: 'sample'
+        })
+
+        // learn algorithms
+        .constant('LearnAlgorithmsEnum', {
+            EXTENSIBLE_LSTAR: 'EXTENSIBLE_LSTAR',
+            DHC: 'DHC',
+            DISCRIMINATION_TREE: 'DISCRIMINATION_TREE'
+        })
+
+}());;(function(){
+    'use strict';
+
+    angular
+        .module('weblearner.controller')
+        .controller('DashboardController', [
+            '$scope', 'SessionService',
+            DashboardController
+        ]);
+
+    function DashboardController($scope, SessionService) {
+
+        $scope.project = SessionService.project.get();
+    }
+}());;(function () {
+    'use strict';
+
+    angular
+        .module('weblearner.controller')
+        .controller('EditorActionController', [
+            '$scope', '$stateParams', 'SymbolResource', 'SessionService', 'SelectionService', 'WebActionTypesEnum', 'RestActionTypesEnum', 'ngToast',
+            EditorActionController
+        ]);
+
+    function EditorActionController($scope, $stateParams, SymbolResource, SessionService, SelectionService, WebActionTypesEnum, RestActionTypesEnum, toast) {
+
+        var _id = 0;
+
+        //////////
+
+        /** the enum for web action types that are displayed in a select box */
+        $scope.webActionTypes = WebActionTypesEnum;
+
+        /** the enum for rest action types that are displayed in a select box */
+        $scope.restActionTypes = RestActionTypesEnum;
+
+        //////////
+
+        /** the open project */
+        $scope.project = SessionService.project.get();
+
+        /** the symbol whose actions are managed */
+        $scope.symbol = null;
+
+        /** a copy of $scope.symbol to revert unsaved changes */
+        $scope.symbolCopy = null;
+
+        //////////
+
+        // load all actions from the symbol
+        SymbolResource.get($scope.project.id, $stateParams.symbolId).then(function (symbol) {
+
+            _.forEach(symbol.actions, function (action) {
+                action._id = _id++;
+            });
+
+            $scope.symbol = symbol;
+            $scope.symbolCopy = angular.copy($scope.symbol);
+        });
+
+        //////////
+
+        /**
+         * delete the actions that the user selected from the scope
+         */
+        $scope.deleteActions = function () {
+            var selectedActions = SelectionService.getSelected($scope.symbol.actions);
+            if (selectedActions.length > 0) {
+                _.forEach(selectedActions, function (action) {
+                    _.remove($scope.symbol.actions, {_id: action._id})
+                });
+                toast.create({
+                    class: 'success',
+                    content: 'Actions deleted'
+                });
+            }
+        };
+
+        /**
+         * add a new action to the list of actions of the symbol
+         * @param action
+         */
+        $scope.addAction = function (action) {
+            action._id = _id++;
+            $scope.symbol.actions.push(action);
+        };
+
+        /**
+         * update an action
+         * @param updatedAction
+         */
+        $scope.updateAction = function (updatedAction) {
+            var index = _.findIndex($scope.symbol.actions, {_id: updatedAction._id});
+            if (index > -1) {
+                $scope.symbol.actions[index] = updatedAction;
+            }
+        };
+
+        /**
+         * save the changes that were made to the symbol by updating it on the server
+         */
+        $scope.saveChanges = function () {
+            var copy = angular.copy($scope.symbol);
+            SelectionService.removeSelection(copy.actions);
+            _.forEach(copy.actions, function (action) {
+                delete action._id;
+            });
+            SymbolResource.update($scope.project.id, copy)
+                .then(function (updatedSymbol) {
+
+                    _id = 0;
+                    _.forEach(updatedSymbol.actions, function (action) {
+                        action._id = _id++;
+                    });
+
+                    $scope.symbol = updatedSymbol;
+                    $scope.symbolCopy = angular.copy(updatedSymbol);
+                })
+        };
+
+        /**
+         * revert the changes that were made to the symbol
+         */
+        $scope.revertChanges = function () {
+            $scope.symbol = angular.copy($scope.symbolCopy);
+        };
+    }
+}());;(function () {
+    'use strict';
+
+    angular
+        .module('weblearner.controller')
+        .controller('EditorSymbolController', [
+            '$scope', 'SessionService', 'SymbolResource', 'SelectionService', 'type',
+            EditorSymbolController
+        ]);
+
+    function EditorSymbolController($scope, SessionService, SymbolResource, SelectionService, type) {
+
+        /** the open project @type {*} */
+        $scope.project = SessionService.project.get();
+
+        /** the symbol type @type {string} */
+        $scope.type = type;
+
+        /** the list of web or rest symbols @type {[]|*[]} */
+        $scope.symbols = [];
+
+        //////////
+
+        // load symbols from the server
+        switch ($scope.type) {
+            case 'web':
+                // web symbols
+                SymbolResource.allWeb($scope.project.id)
+                    .then(function (symbols) {
+                        $scope.symbols = symbols;
+                    });
+                break;
+            case 'rest':
+                // rest symbols
+                SymbolResource.allRest($scope.project.id)
+                    .then(function (symbols) {
+                        $scope.symbols = symbols;
+                    });
+                break;
+            default:
+                break;
+        }
+
+        //////////
+
+        /**
+         * @description deletes the symbols that the user selected from the server and the scope
+         */
+        $scope.deleteSelectedSymbols = function () {
+            var selectedSymbols = SelectionService.getSelected($scope.symbols);
+            if (selectedSymbols.length > 0) {
+                SelectionService.removeSelection(selectedSymbols);
+                _.forEach(selectedSymbols, function (symbol) {
+                    SymbolResource.delete(symbol.project, symbol.id)
+                        .then(function () {
+                            _.remove($scope.symbols, function (s) {
+                                return s.id == symbol.id
+                            })
+                        })
+                })
+            }
+        };
+
+        /**
+         * @description add a symbol to the scope
+         * @param symbol {{}}
+         */
+        $scope.addSymbol = function (symbol) {
+            $scope.symbols.push(symbol)
+        };
+
+        /**
+         * @description updates a symbol in the scope
+         * @param symbol {{}}
+         */
+        $scope.updateSymbol = function (symbol) {
+            var index = _.findIndex($scope.symbols, {id: symbol.id});
+            if (index > -1) {
+                SelectionService.select(symbol);
+                $scope.symbols[index] = symbol;
+            }
+        };
+    }
+}());;(function () {
+    'use strict';
+
+    angular
+        .module('weblearner.controller')
+        .controller('HypothesesSlideshowController', [
+            '$scope', '$stateParams', 'SessionService', 'TestResource',
+            HypothesesSlideshowController
+        ]);
+
+    function HypothesesSlideshowController($scope, $stateParams, SessionService, TestResource) {
+
+        $scope.project = SessionService.project.get();
+        $scope.finalTestResults = [];
+        $scope.panels = [];
+
+        //////////
+
+        TestResource.getAllFinal($scope.project.id)
+            .then(function (finalTestResults) {
+                $scope.finalTestResults = finalTestResults;
+                return $stateParams.testNo;
+            })
+            .then(loadComplete);
+
+        //////////
+
+        function loadComplete(testNo, index) {
+            TestResource.getComplete($scope.project.id, testNo)
+                .then(function(completeTestResult){
+                    if (angular.isUndefined(index)) {
+                        $scope.panels[0] = completeTestResult;
+                    } else {
+                        $scope.panels[index] = completeTestResult;
+                    }
+                })
+        }
+
+        //////////
+
+        $scope.fillPanel = function (result, index) {
+            loadComplete(result.testNo, index);
+        }
+    }
+
+}());;(function () {
+    'use strict';
+
+    angular
+        .module('weblearner.controller')
+        .controller('IndexController', [
+            '$scope', '$location', 'ProjectResource', 'SessionService',
+            IndexController
+        ]);
+
+    /**
+     * IndexController
+     *
+     * The controller for the landing page. It lists the projects.
+     *
+     * @param $scope
+     * @param $location
+     * @param ProjectResource
+     * @param SessionService
+     * @constructor
+     */
+    function IndexController($scope, $location, ProjectResource, SessionService) {
+
+        /** The project list */
+        $scope.projects = [];
+
+        //////////
+
+        // redirect to the project dash page if one is open
+        if (SessionService.project.get() != null) {
+            $location.path('/project/' + SessionService.project.get().id);
+        }
+
+        // get all projects from the server
+        ProjectResource.all()
+            .then(function (projects) {
+                $scope.projects = projects;
+            });
+
+        //////////
+
+        /**
+         * Open a project by saving it into the session and redirect to the projects dashboard.
+         *
+         * @param project
+         */
+        $scope.openProject = function (project) {
+            SessionService.project.save(project);
+            $location.path('/project/' + project.id);
+        }
+    }
+}());;(function () {
+
+    angular
+        .module('weblearner.controller')
+        .controller('LearnController', [
+            '$scope', '$interval', 'SessionService', 'LearnerResource',
+            LearnController
+        ]);
+
+    /**
+     * LearnController
+     *
+     * Shows a load screen and the hypothesis of a test.
+     *
+     * @param $scope
+     * @param $interval
+     * @param SessionService
+     * @param Learner
+     * @constructor
+     */
+    function LearnController($scope, $interval, SessionService, LearnerResource) {
+
+        var _project = SessionService.project.get();
+        var _interval = null;
+        var _intervalTime = 10000;
+
+        //////////
+
+        /** the test result **/
+        $scope.test = null;
+
+        /** indicator for polling the server for a test result */
+        $scope.active = false;
+
+        /** indicator if eqOracle was type 'sample' **/
+        $scope.isEqOracleSample = false;
+
+        $scope.counterExample = {
+            input: '',
+            output: ''
+        };
+
+        //////////
+
+        // start polling the server
+        _poll();
+
+        //////////
+
+        /**
+         * check every x seconds if the server has finished learning and set the test if he did finish
+         * @private
+         */
+        function _poll() {
+
+            $scope.active = true;
+            _interval = $interval(function () {
+                LearnerResource.isActive()
+                    .then(function (data) {
+                        if (!data.active) {
+                            LearnerResource.status()
+                                .then(function (test) {
+                                    $scope.active = false;
+                                    $scope.test = test;
+                                    $scope.isEqOracleSample = test.configuration.eqOracle.type == 'sample';
+                                });
+                            $interval.cancel(_interval);
+                        }
+                    })
+            }, _intervalTime);
+        }
+
+        //////////
+
+        /**
+         * Update the configuration for the continuing test when choosing eqOracle 'sample' and showing an intermediate
+         * hypothesis
+         *
+         * @param config
+         */
+        $scope.updateLearnConfiguration = function (config) {
+
+            $scope.test.configuration = config;
+        };
+
+        /**
+         * Tell the server to continue learning with the new or old learn configuration when eqOracle type was 'sample'
+         *
+         * @param config
+         */
+        $scope.resumeLearning = function () {
+
+            var copy = angular.copy($scope.test.configuration);
+            delete copy.algorithm;
+            delete copy.symbols;
+
+            LearnerResource.resume(_project.id, $scope.test.testNo, copy)
+                .then(function () {
+                    _poll();
+                })
+        }
+    }
+
+}());
+;(function () {
+    'use strict';
+
+    angular
+        .module('weblearner.controller')
+        .controller('NavigationController', [
+            '$scope', '$location', 'SessionService',
+            NavigationController
+        ]);
+
+    /**
+     * the controller to handle the app navigation
+     * @template 'app/partials/navs/nav-main.html'
+     * @param $scope
+     * @param $location
+     * @param Session
+     * @constructor
+     */
+    function NavigationController($scope, $location, Session) {
+
+        /** the project or null if not open */
+        $scope.project = Session.project.get();
+
+        //////////
+
+        // load project into scope when projectOpened is emitted
+        $scope.$on('project.opened', function () {
+            $scope.project = Session.project.get();
+        });
+
+        // delete project from scope when projectOpened is emitted
+        $scope.$on('project.closed', function () {
+            $scope.project = null;
+        });
+
+        //////////
+
+        /**
+         * remove the project object from the session and redirect to the start page
+         */
+        $scope.closeProject = function () {
+            Session.project.remove();
+            $location.path('/');
+        }
+    }
+}());;(function () {
+    'use strict';
+
+    angular
+        .module('weblearner.controller')
+        .controller('ProjectCreateController', [
+            '$scope', '$location', 'ProjectResource',
+            ProjectCreateController
+        ]);
+
+    /**
+     * create a new project
+     * @template 'app/partials/project-create.html'
+     * @param $scope
+     * @param $location
+     * @param Project
+     * @constructor
+     */
+    function ProjectCreateController($scope, $location, ProjectResource) {
+
+        /** @type {{}} */
+        $scope.project = {};
+
+        //////////
+
+        /**
+         * create a new project
+         */
+        $scope.createProject = function () {
+            if ($scope.create_form.$valid) {
+                ProjectResource.create($scope.project)
+                    .then(function (project) {
+                        $location.path('/');
+                    })
+            } else {
+                $scope.create_form.submitted = true;
+            }
+        };
+
+        /**
+         * reset the form
+         */
+        $scope.reset = function () {
+            $scope.project = {}
+        }
+    }
+}());;(function () {
+    'use strict';
+
+    angular
+        .module('weblearner.controller')
+        .controller('ProjectSettingsController', [
+            '$scope', '$location', 'ProjectResource', 'SessionService',
+            ProjectSettingsController
+        ]);
+
+    function ProjectSettingsController($scope, $location, ProjectResource, SessionService) {
+
+        $scope.project = SessionService.project.get();
+        $scope.projectCopy = SessionService.project.get();
+
+        //////////
+
+        $scope.updateProject = function () {
+            if ($scope.update_form.$valid) {
+                ProjectResource.update($scope.project)
+                    .then(function (project) {
+                        SessionService.project.save(project);
+                        $scope.project = project;
+                        $scope.projectCopy = project;
+                    })
+            } else {
+                $scope.update_form.submitted = true;
+            }
+        };
+
+        $scope.deleteProject = function () {
+            ProjectResource.delete($scope.project)
+                .then(function () {
+                    SessionService.project.remove();
+                    $location.path('/')
+                })
+        };
+
+        $scope.reset = function () {
+            $scope.project = angular.copy($scope.projectCopy);
+        }
+    }
+}());;(function () {
+    'use strict';
+
+    angular
+        .module('weblearner.controller')
+        .controller('StatisticsController', [
+            '$scope', 'SessionService', 'TestResource', 'TestResultsChartService', 'SelectionService',
+            StatisticsController
+        ]);
+
+    /**
+     * StatisticsController
+     *
+     * The controller that is used for the statistics page
+     *
+     * @param $scope
+     * @param SessionService
+     * @param TestResource
+     * @param TestResultsChartService
+     * @param SelectionService
+     * @constructor
+     */
+    function StatisticsController($scope, SessionService, TestResource, TestResultsChartService, SelectionService) {
+
+        /** The open project */
+        $scope.project = SessionService.project.get();
+
+        /** The tests of the project @type {Array} */
+        $scope.tests = [];
+
+        /** Enum for the kind of chart that will be displayed **/
+        $scope.chartModes = {
+            SINGLE_COMPLETE_TEST_RESULT: 0,
+            MULTIPLE_FINAL_TEST_RESULTS: 1,
+            TWO_COMPLETE_TEST_RESULTS: 2
+        };
+
+        /** The active mode **/
+        $scope.chartMode;
+
+        /** The sets of chart data that is displayed on the chart **/
+        $scope.chartDataSets = [];
+
+        //////////
+
+        // get all final tests of the project
+        TestResource.getAllFinal($scope.project.id)
+            .then(function (tests) {
+                $scope.tests = tests;
+            });
+
+        //////////
+
+        /**
+         * Create chart data from multiple selected final test results
+         */
+        $scope.chartFromMultipleFinalTestResults = function () {
+            var tests = SelectionService.getSelected($scope.tests);
+            if (tests.length > 0) {
+                $scope.chartMode = $scope.chartModes.MULTIPLE_FINAL_TEST_RESULTS;
+                $scope.chartDataSets = [TestResultsChartService.createChartDataFromMultipleTestResults(tests)];
+            }
+        };
+
+        /**
+         * Create chart data for a single complete test result with all intermediate steps. Therefore fetch all
+         * intermediate steps first
+         */
+        $scope.chartFromSingleCompleteTestResult = function () {
+            var tests = SelectionService.getSelected($scope.tests);
+            if (tests.length == 1) {
+                TestResource.getComplete($scope.project.id, tests[0].testNo)
+                    .then(function (results) {
+                        $scope.chartMode = $scope.chartModes.SINGLE_COMPLETE_TEST_RESULT;
+                        $scope.chartDataSets = [TestResultsChartService.createChartDataFromSingleCompleteTestResult(results)];
+                    });
+            }
+        };
+
+        /**
+         * Create chart data for two complete test result with all intermediate steps. Therefore fetch all
+         * intermediate steps for both selected tests first
+         */
+        $scope.chartFromTwoCompleteTestResults = function () {
+            var tests = SelectionService.getSelected($scope.tests);
+            var dataSets = [];
+            if (tests.length == 2) {
+                TestResource.getComplete($scope.project.id, tests[0].testNo)
+                    .then(function (results) {
+                        dataSets.push(TestResultsChartService.createChartDataFromSingleCompleteTestResult(results));
+                        TestResource.getComplete($scope.project.id, tests[1].testNo)
+                            .then(function (results) {
+                                dataSets.push(TestResultsChartService.createChartDataFromSingleCompleteTestResult(results));
+                                $scope.chartMode = $scope.chartModes.TWO_COMPLETE_TEST_RESULTS;
+                                $scope.chartDataSets = dataSets;
+                            })
+                    })
+            }
+        };
+
+        /**
+         * Make the list of final test results visible again and remove the chart
+         */
+        $scope.back = function () {
+            $scope.chartDataSets = [];
+        };
+    }
+}());;(function () {
+    'use strict';
+
+    angular
+        .module('weblearner.controller')
+        .controller('SymbolExportController', [
+            '$scope', 'SessionService', 'SymbolResource', 'SelectionService',
+            SymbolExportController
+        ]);
+
+    function SymbolExportController($scope, SessionService, SymbolResource, SelectionService) {
+
+        var _project = SessionService.project.get();
+        var _fileName = 'symbols-project-' + _project.id + '.json';
+
+        //////////
+
+        $scope.symbols = {
+            web: [],
+            rest: []
+        };
+
+        //////////
+
+        SymbolResource.all(_project.id)
+            .then(function (symbols) {
+                $scope.symbols.web = _.filter(symbols, {type: 'web'});
+                $scope.symbols.rest = _.filter(symbols, {type: 'rest'});
+            });
+
+        //////////
+
+        $scope.getSelectedSymbols = function () {
+
+            var selectedWebSymbols = SelectionService.getSelected($scope.symbols.web);
+            var selectedRestSymbols = SelectionService.getSelected($scope.symbols.rest);
+            var selectedSymbols = selectedWebSymbols.concat(selectedRestSymbols);
+
+            SelectionService.removeSelection(selectedSymbols);
+
+            _.forEach(selectedSymbols, function (symbol) {
+                delete symbol.id;
+                delete symbol.revision;
+                delete symbol.project;
+            });
+
+            return selectedSymbols;
+        };
+    }
+}());;(function () {
+    'use strict';
+
+    angular
+        .module('weblearner.controller')
+        .controller('SymbolUploadController', [
+            '$scope', 'SessionService', 'SymbolResource', 'SelectionService',
+            SymbolUploadController
+        ]);
+
+    function SymbolUploadController($scope, SessionService, SymbolResource, SelectionService) {
+
+        var _project = SessionService.project.get();
+
+        ////////////
+
+        $scope.symbols = {
+            web: [],
+            rest: []
+        };
+
+        ////////////
+
+        $scope.fileLoaded = function (data) {
+
+            var symbols = angular.fromJson(data);
+
+            _.forEach($scope.symbols, function (symbol) {
+                symbol.project = _project.id;
+            });
+
+            $scope.symbols.web = _.filter(symbols, {type: 'web'});
+            $scope.symbols.rest = _.filter(symbols, {type: 'rest'});
+
+
+            $scope.$apply();
+        };
+
+        $scope.createSymbols = function () {
+
+            var selectedWebSymbols = SelectionService.getSelected($scope.symbols.web);
+            var selectedRestSymbols = SelectionService.getSelected($scope.symbols.rest);
+            var selectedSymbols = selectedWebSymbols.concat(selectedRestSymbols);
+
+            SelectionService.removeSelection(selectedSymbols);
+
+            _.forEach(selectedSymbols, function (symbol) {
+                SymbolResource.create(_project.id, symbol)
+            });
+        }
+    }
+}());;(function () {
+    'use strict';
+
+    angular
+        .module('weblearner.controller')
+        .controller('TestResultController', [
+            '$scope', 'SessionService', 'TestResource', 'SelectionService',
+            TestResultController
+        ]);
+
+    function TestResultController($scope, SessionService, TestResource, SelectionService) {
+
+        $scope.project = SessionService.project.get();
+        $scope.tests = [];
+
+        //////////
+
+        TestResource.getAllFinal($scope.project.id)
+            .then(function (tests) {
+                $scope.tests = tests;
+            });
+
+        //////////
+
+        $scope.deleteTest = function (test) {
+
+            SelectionService.removeSelection(test);
+
+            TestResource.delete($scope.project.id, test.testNo)
+                .then(function () {
+                    _.remove($scope.tests, {test_no: test.testNo})
+                })
+        };
+
+        $scope.deleteTests = function (tests) {
+
+            var selectedTests = SelectionService.getSelected($scope.tests);
+
+            if (selectedTests.length > 0) {
+                _.forEach(selectedTests, $scope.deleteTest)
+            }
+        }
+    }
+}());
+;(function () {
+    'use strict';
+
+    angular
+        .module('weblearner.controller')
+        .controller('TestSetupController', [
+            '$scope', '$location', 'SymbolResource', 'SessionService', 'SelectionService', 'type', 'EqOraclesEnum',
+            'LearnAlgorithmsEnum', 'LearnerResource', 'ngToast',
+            TestSetupController
+        ]);
+
+    function TestSetupController($scope, $location, SymbolResource, SessionService, SelectionService, type, EqOracles,
+                                 LearnAlgorithms, LearnerResource, toast) {
+
+        $scope.project = SessionService.project.get();
+        $scope.symbols = [];
+        $scope.type = type;
+        $scope.testConfiguration = {
+            symbols: [],
+            algorithm: LearnAlgorithms.EXTENSIBLE_LSTAR,
+            eqOracle: {
+                type: EqOracles.COMPLETE,
+                minDepth: 1,
+                maxDepth: 1
+            },
+            maxAmountOfStepsToLearn: 0
+        };
+
+        //////////
+
+        LearnerResource.isActive()
+            .then(function (data) {
+                if (data.active) {
+
+                    if (data.project == $scope.project.id) {
+                        $location.path('/project/' + $scope.project.id + '/learn');
+                    } else {
+                        toast.create({
+                            class: 'danger',
+                            content: 'There is already running a test from another project.',
+                            dismissButton: true
+                        });
+                    }
+                } else {
+                    loadSymbols();
+                }
+            });
+
+        //////////
+
+        function loadSymbols() {
+            switch (type) {
+                case 'web':
+                    SymbolResource.allWeb($scope.project.id)
+                        .then(function (symbols) {
+                            $scope.symbols = symbols;
+                        });
+                    break;
+                case 'rest':
+                    SymbolResource.allRest($scope.project.id)
+                        .then(function (symbols) {
+                            $scope.symbols = symbols;
+                        });
+                    break;
+                default:
+                    break;
+            }
+        }
+
+        //////////
+
+        $scope.startTest = function () {
+
+            var selectedSymbols = SelectionService.getSelected($scope.symbols);
+
+            if (selectedSymbols.length == 0) {
+                return;
+            }
+
+            _.forEach(selectedSymbols, function (symbol) {
+                $scope.testConfiguration.symbols.push({
+                    id: symbol.id,
+                    revision: symbol.revision
+                });
+            });
+
+            LearnerResource.start($scope.project.id, $scope.testConfiguration)
+                .then(function (data) {
+                    $location.path('/project/' + $scope.project.id + '/learn');
+                })
+        };
+
+        $scope.updateLearnConfiguration = function (config) {
+            $scope.testConfiguration = config;
+        };
+    }
+}());;(function(){
+    'use strict';
+
+    angular
+        .module('weblearner.controller')
+        .controller('ActionCreateController', [
+            '$scope', '$modalInstance', 'modalData', 'WebActionTypesEnum', 'RestActionTypesEnum',
+            ActionCreateController
+        ]);
+
+    function ActionCreateController ($scope, $modalInstance, modalData, WebActionTypesEnum, RestActionTypesEnum) {
+
+        $scope.webActionTypes = WebActionTypesEnum;
+        $scope.restActionTypes = RestActionTypesEnum;
+
+        //////////
+
+        $scope.symbol = modalData.symbol;
+        $scope.action = {type: null};
+
+        //////////
+
+        $scope.createAction = function(){
+            $modalInstance.close($scope.action);
+        };
+
+        $scope.closeModal = function(){
+            $modalInstance.dismiss();
+        }
+    }
+}());;(function () {
+    'use strict';
+
+    angular
+        .module('weblearner.controller')
+        .controller('ActionUpdateController', [
+            '$scope', '$modalInstance', 'modalData', 'WebActionTypesEnum', 'RestActionTypesEnum',
+            ActionUpdateController
+        ]);
+
+    function ActionUpdateController($scope, $modalInstance, modalData, WebActionTypesEnum, RestActionTypesEnum) {
+
+        $scope.webActionTypes = WebActionTypesEnum;
+        $scope.restActionTypes = RestActionTypesEnum;
+
+        //////////
+
+        $scope.symbol = modalData.symbol;
+        $scope.action = angular.copy(modalData.action);
+
+        //////////
+
+        $scope.updateAction = function () {
+            $modalInstance.close($scope.action);
+        };
+
+        $scope.closeModal = function () {
+            $modalInstance.dismiss();
+        }
+    }
+}());;(function () {
+    'use strict';
+
+    angular
+        .module('weblearner.controller')
+        .controller('SymbolCreateController', [
+            '$scope', '$modalInstance', 'config', 'SymbolResource',
+            SymbolCreateController
+        ]);
+
+    function SymbolCreateController($scope, $modalInstance, config, SymbolResource) {
+
+        var _projectId = config.projectId;
+
+        //////////
+
+        $scope.symbol = {
+            type: config.symbolType
+        };
+
+        //////////
+
+        $scope.createSymbol = function () {
+            SymbolResource.create(_projectId, $scope.symbol)
+                .then(function (newSymbol) {
+                    $modalInstance.close(newSymbol);
+                })
+        };
+
+        $scope.closeModal = function () {
+            $modalInstance.dismiss();
+        }
+    }
+}());;(function () {
+    'use strict';
+
+    angular
+        .module('weblearner.controller')
+        .controller('SymbolUpdateController', [
+            '$scope', '$modalInstance', 'modalData', 'SymbolResource', 'SelectionService',
+            SymbolUpdateController
+        ]);
+
+    function SymbolUpdateController($scope, $modalInstance, modalData, SymbolResource, SelectionService) {
+
+        $scope.symbol = modalData.symbol;
+
+        //////////
+
+        $scope.updateSymbol = function () {
+            SelectionService.removeSelection($scope.symbol);
+            SymbolResource.update($scope.symbol.project, $scope.symbol)
+                .then(function (updatedSymbol) {
+                    $modalInstance.close(updatedSymbol);
+                })
+        };
+
+        $scope.closeModal = function () {
+            $modalInstance.dismiss();
+        }
+    }
+}());;(function () {
+    'use strict';
+
+    angular
+        .module('weblearner.controller')
+        .controller('TestDetailsController', [
+            '$scope', '$modalInstance', 'modalData',
+            TestDetailsController
+        ]);
+
+    function TestDetailsController($scope, $modalInstance, modalData) {
+
+        $scope.test = modalData.test;
+
+        //////////
+
+        $scope.ok = function () {
+            $modalInstance.dismiss();
+        }
+    }
+}());;(function () {
+    'use strict';
+
+    angular
+        .module('weblearner.controller')
+        .controller('TestSetupSettingsController', [
+            '$scope', '$modalInstance', 'modalData', 'EqOraclesEnum', 'LearnAlgorithmsEnum', 'EqOracleService',
+            TestSetupSettingsController
+        ]);
+
+    function TestSetupSettingsController($scope, $modalInstance, modalData, eqOracles, learnAlgorithms, EqOracleService) {
+
+        $scope.eqOracles = eqOracles;
+        $scope.learnAlgorithms = learnAlgorithms;
+        $scope.learnConfiguration = modalData.learnConfiguration;
+
+        //////////
+
+        $scope.$watch('learnConfiguration.eqOracle.type', function(type){
+            $scope.learnConfiguration.eqOracle = EqOracleService.create(type);
+        });
+
+        //////////
+
+        $scope.ok = function () {
+            $modalInstance.close($scope.learnConfiguration);
+        };
+
+        $scope.cancel = function () {
+            $modalInstance.dismiss();
+        }
+    }
+}());;(function () {
+    'use strict';
+
+    angular
+        .module('weblearner.directives')
+        .directive('actionFormRest', actionFormRest);
+
+    /**
+     * actionFormRest
+     *
+     * The directive that loads the forms that are necessary to create rest actions. The value of the parameter
+     * actionModel should be an object that has at least the property 'type'.
+     *
+     * @return {{scope: {action: string}, templateUrl: string, controller: *[]}}
+     */
+    function actionFormRest() {
+
+        // the directive
+        var directive = {
+            scope: {
+                action: '=actionModel'
+            },
+            templateUrl: 'app/partials/directives/action-form-rest.html',
+            controller: [
+                '$scope', 'RestActionTypesEnum',
+                ActionFormWebController
+            ]
+        };
+        return directive;
+
+        //////////
+
+        /**
+         * ActionFormWebController
+         *
+         * Actually this controller does nothing but setting a scope variable so that the template have access
+         * to it
+         *
+         * @param $scope
+         * @param RestActionTypesEnum
+         * @constructor
+         */
+        function ActionFormWebController($scope, RestActionTypesEnum) {
+
+            $scope.types = RestActionTypesEnum;
+        }
+    }
+}());;(function () {
+    'use strict';
+
+    angular
+        .module('weblearner.directives')
+        .directive('actionFormWeb', actionFormWeb);
+
+    /**
+     * actionFormWeb
+     *
+     * The directive that loads the forms that are necessary to create web actions. The value of the parameter
+     * actionModel should be an object that has at least the property 'type'.
+     *
+     * @return {{scope: {action: string}, templateUrl: string, controller: *[]}}
+     */
+    function actionFormWeb() {
+
+        var directive = {
+            scope: {
+                action: '=actionModel'
+            },
+            templateUrl: 'app/partials/directives/action-form-web.html',
+            controller: [
+                '$scope', 'WebActionTypesEnum',
+                ActionFormWebController
+            ]
+        };
+        return directive;
+
+        //////////
+
+        function ActionFormWebController($scope, WebActionTypesEnum) {
+            $scope.types = WebActionTypesEnum;
+        }
+    }
+}());;(function () {
+    'use strict';
+
+    angular
+        .module('weblearner.directives')
+        .directive('appNavigation', appNavigation);
+
+    function appNavigation() {
+
+        var directive = {
+            link: link
+        };
+        return directive;
+
+        //////////
+
+        function link(scope, el, attrs) {
+
+            var menuButton = angular.element(el[0].getElementsByClassName('navbar-menu'));
+            var wrapper = angular.element(el[0].getElementsByClassName('app-navigation-wrapper'));
+            var view = angular.element(document.getElementById('view'));
+            var cssClass = 'has-off-screen-navigation';
+
+            menuButton.on('click', toggleNavigation);
+
+            function toggleNavigation(e) {
+                e.stopPropagation();
+
+                if (wrapper.hasClass(cssClass)) {
+                    wrapper.removeClass(cssClass);
+                } else {
+                    wrapper.addClass(cssClass);
+                    wrapper.on('click', hideNavigation);
+                }
+            }
+
+            function hideNavigation(e) {
+                if (e.target.tagName == 'A' && e.target.getAttribute('href') != '#') {
+                    wrapper.removeClass(cssClass);
+                    wrapper.off('click', hideNavigation);
+                }
+            }
+        }
+    }
 }());;(function() {
 	'use strict';
 
@@ -1589,150 +1589,141 @@
 			}
 		}
 	}
-}());;(function () {
-    'use strict';
-
-    angular
-        .module('weblearner.directives')
-        .directive('downloadCanvasAsImage', downloadCanvasAsImage);
-
-    /**
-     * downloadCanvasAsImage
-     *
-     * The directive to download a given canvas as a png file. Add this directive as an attribute to any kind of
-     * element, best on a button. The directive adds an click event to the element of the directive.
-     *
-     * @returns {{link: link}}
-     */
-    function downloadCanvasAsImage() {
-
-        var directive = {
-            restrict: 'A',
-            link: link
-        };
-        return directive;
-
-        //////////
-
-        /**
-         * @param scope - the scope
-         * @param el - the element of the directive
-         * @param attrs - the attributes of the element
-         */
-        function link(scope, el, attrs) {
-
-            el.on('click', download);
-
-            //////////
-
-            /**
-             * Download the canvas whose id was passed as an attribute from this directive as png
-             */
-            function download() {
-
-
-
-                // make sure the id was passed
-                if (attrs.downloadCanvasAsImage) {
-
-                    // find canvas
-                    var canvas = document.getElementById(attrs.downloadCanvasAsImage);
-                    var a;
-
-                    if (canvas != null) {
-
-                        // create image data with highest quality
-                        var img = canvas.toDataURL('image/png', 1.0);
-                        
-                        // create new link element with image data
-    					a = document.createElement('a');
-    					a.style.display = 'none';
-    					a.setAttribute('href', img);
-    					a.setAttribute('target', '_blank');
-    	                a.setAttribute('download', filename + '.png');
-              	        
-    	                // append link to the dom, fire click event and remove it
-    	                document.body.appendChild(a);
-              	        a.click();
-              	        document.body.removeChild(a);
-                    }
-                }
-            }
-        }
-    }
-}());;(function () {
-    'use strict';
-
-    angular
-        .module('weblearner.directives')
-        .directive('downloadHypothesisAsSvg', [
-            'PromptService',
-            downloadHypothesisAsSvg
-        ]);
-
-    function downloadHypothesisAsSvg(PromptService) {
-
-        var directive = {
-            link: link
-        };
-        return directive;
-
-        //////////
-
-        function link(scope, el, attrs) {
-
-            el.on('click', promptFilename);
-
-            //////////
-
-            function promptFilename() {
-                PromptService.prompt('Enter a name for the svg file.', {
-                    regexp: /^[a-zA-Z0-9\.\-,_]+$/,
-                    errorMsg: 'The name may not be empty and only consist of letters, numbers and the symbols ",._-".'
-                }).then(download);
-            }
-
-            function download(filename) {
-
-                var selector = attrs.downloadHypothesisAsSvg;
-                var svg = document.querySelector(selector);
-                var a;
-
-<<<<<<< HEAD
-                        // create hidden link element with the data of the image and click on it
-                        var a = document.createElement('a');
-                        a.setAttribute('href', img);
-                        a.setAttribute('download', 'chart.png');
-                        a.setAttribute('target', '_blank');
-                        a.click();
-=======
-                if (svg.nodeName != 'SVG') {
-                    svg = svg.getElementsByTagName('svg')[0];
-                    if (svg == null) {
-                        return;
->>>>>>> 82d779c8
-                    }
-                }
-
-                svg.setAttribute('version', '1.1');
-                svg.setAttribute('xmlns', 'http://www.w3.org/2000/svg');
-
-                var r = new XMLSerializer().serializeToString(svg);
-
-                // create new link element with image data
-                a = document.createElement('a');
-                a.style.display = 'none';
-                a.setAttribute('href', 'data:image/svg+xml,' + r);
-                a.setAttribute('target', '_blank');
-                a.setAttribute('download', filename + '.svg');
-
-                // append link to the dom, fire click event and remove it
-                document.body.appendChild(a);
-                a.click();
-                document.body.removeChild(a);
-            }
-        }
-    }
+}());;(function () {
+    'use strict';
+
+    angular
+        .module('weblearner.directives')
+        .directive('downloadCanvasAsImage', downloadCanvasAsImage);
+
+    /**
+     * downloadCanvasAsImage
+     *
+     * The directive to download a given canvas as a png file. Add this directive as an attribute to any kind of
+     * element, best on a button. The directive adds an click event to the element of the directive.
+     *
+     * @returns {{link: link}}
+     */
+    function downloadCanvasAsImage() {
+
+        var directive = {
+            restrict: 'A',
+            link: link
+        };
+        return directive;
+
+        //////////
+
+        /**
+         * @param scope - the scope
+         * @param el - the element of the directive
+         * @param attrs - the attributes of the element
+         */
+        function link(scope, el, attrs) {
+
+            el.on('click', download);
+
+            //////////
+
+            /**
+             * Download the canvas whose id was passed as an attribute from this directive as png
+             */
+            function download() {
+
+
+
+                // make sure the id was passed
+                if (attrs.downloadCanvasAsImage) {
+
+                    // find canvas
+                    var canvas = document.getElementById(attrs.downloadCanvasAsImage);
+                    var a;
+
+                    if (canvas != null) {
+
+                        // create image data with highest quality
+                        var img = canvas.toDataURL('image/png', 1.0);
+                        
+                        // create new link element with image data
+    					a = document.createElement('a');
+    					a.style.display = 'none';
+    					a.setAttribute('href', img);
+    					a.setAttribute('target', '_blank');
+    	                a.setAttribute('download', filename + '.png');
+              	        
+    	                // append link to the dom, fire click event and remove it
+    	                document.body.appendChild(a);
+              	        a.click();
+              	        document.body.removeChild(a);
+                    }
+                }
+            }
+        }
+    }
+}());;(function () {
+    'use strict';
+
+    angular
+        .module('weblearner.directives')
+        .directive('downloadHypothesisAsSvg', [
+            'PromptService',
+            downloadHypothesisAsSvg
+        ]);
+
+    function downloadHypothesisAsSvg(PromptService) {
+
+        var directive = {
+            link: link
+        };
+        return directive;
+
+        //////////
+
+        function link(scope, el, attrs) {
+
+            el.on('click', promptFilename);
+
+            //////////
+
+            function promptFilename() {
+                PromptService.prompt('Enter a name for the svg file.', {
+                    regexp: /^[a-zA-Z0-9\.\-,_]+$/,
+                    errorMsg: 'The name may not be empty and only consist of letters, numbers and the symbols ",._-".'
+                }).then(download);
+            }
+
+            function download(filename) {
+
+                var selector = attrs.downloadHypothesisAsSvg;
+                var svg = document.querySelector(selector);
+                var a;
+
+                if (svg.nodeName != 'SVG') {
+                    svg = svg.getElementsByTagName('svg')[0];
+                    if (svg == null) {
+                        return;
+                    }
+                }
+
+                svg.setAttribute('version', '1.1');
+                svg.setAttribute('xmlns', 'http://www.w3.org/2000/svg');
+
+                var r = new XMLSerializer().serializeToString(svg);
+
+                // create new link element with image data
+                a = document.createElement('a');
+                a.style.display = 'none';
+                a.setAttribute('href', 'data:image/svg+xml,' + r);
+                a.setAttribute('target', '_blank');
+                a.setAttribute('download', filename + '.svg');
+
+                // append link to the dom, fire click event and remove it
+                document.body.appendChild(a);
+                a.click();
+                document.body.removeChild(a);
+            }
+        }
+    }
 }());;(function() {
 
 	angular
@@ -1820,3093 +1811,3093 @@
 			}
 		}
 	}
-}());;(function () {
-    'use strict';
-
-    angular
-        .module('weblearner.directives')
-        .directive('fileDropzone', fileDropzone);
-
-    /**
-     * fileDropzone
-     *
-     * This directives makes any element a place to drop files from the local pc. Currently this directive only
-     * supports to read files as a text.
-     *
-     * @return {{restrict: string, scope: {onLoaded: string}, link: link}}
-     */
-    function fileDropzone() {
-
-        var directive = {
-            restrict: 'A',
-            scope: {
-                onLoaded: '&'
-            },
-            link: link
-        };
-        return directive;
-
-        //////////
-
-        /**
-         * @param scope
-         * @param el
-         * @param attrs
-         */
-        function link(scope, el, attrs) {
-
-            var _reader = new FileReader();
-
-            //////////
-
-            // call function that was passed as onLoaded with the result of the FileReader
-            _reader.onload = function (e) {
-                scope.onLoaded()(e.target.result);
-            };
-
-            // add dragover event
-            el.on('dragover', function (e) {
-                e.preventDefault();
-                e.stopPropagation();
-                e.dataTransfer.dropEffect = 'copy';
-            });
-
-            el.on('dragenter', function(){
-                el[0].style.outline = '4px solid rgba(0,0,0,0.2)'
-            }).on('dragleave', function(){
-                el[0].style.outline = '0'
-            });
-
-            // add drop event and read files
-            el.on('drop', function (e) {
-                e.preventDefault();
-                e.stopPropagation();
-                readFiles(e.dataTransfer.files);
-                el[0].style.outline = '0'
-            });
-
-            //////////
-
-            /**
-             * Read files as a text file
-             * @param files
-             */
-            function readFiles(files) {
-                _.forEach(files, function (file) {
-                    _reader.readAsText(file);
-                })
-            }
-        }
-    }
-}());;(function () {
-    'use strict';
-
-    angular
-        .module('weblearner.directives')
-        .directive('fitParentDimensions', [
-            '$window',
-            fitParentDimensions
-        ]);
-
-    /**
-     * fitParentDimensions
-     *
-     * This directive changes the dimensions of an element to its parent element. Optionally you can trigger this
-     * behaviour by passing the value 'true' to the parameter bindResize so that every time the window resizes,
-     * the dimensions of the element will be updated.
-     *
-     * By setting 'asStyle' to 'true', the dimensions will be written in the style attribute of the element. Otherwise
-     * this directive creates the width and height attribute.
-     *
-     * As Default, both options are disabled.
-     *
-     * @param $window
-     * @return {{scope: {bindResize: string}, link: link}}
-     */
-    function fitParentDimensions($window) {
-
-        // the directive
-        var directive = {
-            restrict: 'A',
-            scope: {
-                bindResize: '=',
-                asStyle: '='
-            },
-            link: link
-        };
-        return directive;
-
-        //////////
-
-        /**
-         * @param scope
-         * @param el
-         * @param attrs
-         */
-        function link(scope, el, attrs) {
-
-            var _parent = el.parent()[0];
-
-            //////////
-
-            if (scope.bindResize) {
-                angular.element($window).on('resize', fitToParent)
-            }
-
-            fitToParent();
-
-            //////////
-
-            /**
-             * Set the element to the dimensions of its parent
-             */
-            function fitToParent() {
-
-                var width = _parent.offsetWidth;
-                var height = _parent.offsetHeight;
-
-                if (scope.asStyle) {
-                    el[0].style.width = width + 'px';
-                    el[0].style.height = height + 'px';
-                } else {
-                    el[0].setAttribute('width', width);
-                    el[0].setAttribute('height', height);
-                }
-            }
-        }
-    }
-}());;(function(){
-	'use strict';
-	
-	angular
-		.module('weblearner.directives')
-		.directive('fixOnScroll', [
-			'$window',
-			fixOnScroll
-		]);
-
-	function fixOnScroll($window) {
-	
-		var directive = {
-			link: link
-		};
-		return directive;
-		
-		//////////
-		
-		function link (scope, el, attrs) {
-		
-			// get settings from attribute (top & class)
-			var settings = scope.$eval(attrs.fixOnScroll);
-			if (angular.isUndefined(settings.top) || angular.isUndefined(settings.class)) {
-				 return;
-			}
-
-			// get element height for the placeholder element
-			var height = el[0].offsetHeight;
-
-			// create, configure, hide & append the placeholder element after the element
-			var placeholder = document.createElement('div');
-			placeholder.style.height = height + 'px';
-			placeholder.style.display = 'none';
-			el.after(placeholder);
-
-			// listen to window scroll event and add or remove the specified class to or from the element
-			// and show or hide the placeholder for a smooth scrolling behaviour
-			angular.element($window).on('scroll', function () {
-				 if ($window.scrollY >= settings.top) {
-					  if (!el.hasClass(settings.class)) {
-							placeholder.style.display = 'block';
-							el.addClass(settings.class);
-					  }
-				 } else {
-					  if (el.hasClass(settings.class)) {
-							placeholder.style.display = 'none';
-							el.removeClass(settings.class);
-					  }
-				 }
-			})
-		}
-	}
-}());
-;(function(){
-    'use strict';
-
-    angular
-        .module('weblearner.directives')
-        .directive('formatDateTime', formatDateTime);
-
-    function formatDateTime() {
-
-        var directive = {
-            scope: {
-                date: '=formatDateTime',
-                format: '=formatTo'
-            },
-            link: link
-        };
-        return directive;
-
-        //////////
-
-        function link(scope, el, attrs){
-
-        }
-    }
-}());;(function(){
-
-    angular
-        .module('weblearner.directives')
-        .directive('hypothesis', [
-            '$window',
-            hypothesis
-        ]);
-
-    function hypothesis ($window) {
-
-        var directive = {
-            scope: {
-                test: '=',
-                counterExample: '='
-            },
-            templateUrl: 'app/partials/directives/hypothesis.html',
-            link: link
-        };
-        return directive;
-
-        //////////
-
-        function link (scope, el, attrs) {
-
-            var _svg;
-            var _svgGroup;
-            var _svgContainer;
-            var _graph;
-            var _renderer;
-
-            //////////
-
-            scope.$watch('test', function(test){
-                if (angular.isDefined(test) && test != null) {
-                    if (angular.isDefined(_svg)){
-                        el.find('svg')[0].innerHTML = '';
-                    }
-                    createHypothesis();
-                }
-            });
-
-            //////////
-
-            function createHypothesis () {
-                initGraph();
-                layoutGraph();
-                renderGraph();
-            }
-
-            function initGraph() {
-
-                _svg = d3.select(el.find('svg')[0]);
-                _svgGroup = _svg.append("g");
-                _svgContainer = _svg.node().parentNode;
-
-                _graph = new graphlib.Graph({
-                    directed: true,
-                    multigraph: true
-                });
-                _graph.setGraph({edgesep: 25});
-            }
-
-            function layoutGraph() {
-
-                _.forEach(scope.test.hypothesis.nodes, function (node, i) {
-                    _graph.setNode("" + i, {shape: 'circle', label: node.toString(), width: 25});
-                });
-
-                _.forEach(scope.test.hypothesis.edges, function (edge, i) {
-                    var edgeName =  edge.from + "-" + edge.to + "|" + i;
-                    _graph.setEdge(edge.from, edge.to, {label: edge.input + "/" + edge.output, labeloffset: 5}, edgeName);
-                });
-
-                dagreD3.dagre.layout(_graph, {});
-            }
-
-            function renderGraph() {
-
-                _renderer = new dagreD3.render();
-                _renderer(_svgGroup, _graph);
-
-                _svg.selectAll('.edgeLabel').on('click', function(){
-
-                    var el = this.getElementsByTagName('tspan')[0];
-                    var label = el.innerHTML.split('/');
-
-                    scope.counterExample.input += (label[0] + ',');
-                    scope.counterExample.output += (label[1] + ',');
-                    scope.$apply()
-                });
-
-                // Center graph
-                var xCenterOffset = (_svgContainer.clientWidth - _graph.graph().width) / 2;
-                _svgGroup.attr("transform", "translate(" + xCenterOffset + ", 100)");
-
-                // Create and handle zoom event
-                var zoom = d3.behavior.zoom()
-                    .scaleExtent([0.1, 10])
-                    .translate([xCenterOffset, 100])
-                    .on("zoom", zoomHandler);
-
-                function zoomHandler() {
-                    _svgGroup.attr('transform', 'translate(' + zoom.translate() + ')' + ' scale(' + zoom.scale() + ')');
-                }
-
-                // attach zoom event to svg g
-                zoom(_svg);
-
-                function fitSize() {
-                    _svg.attr("width", _svgContainer.clientWidth);
-                    _svg.attr("height", _svgContainer.clientHeight);
-                }
-
-                fitSize();
-
-                angular.element($window).on('resize', fitSize);
-            }
-        }
-    }
-}());;(function () {
-    'use strict';
-
-    angular
-        .module('weblearner.directives')
-        .directive('panelManager', panelManager);
-
-    function panelManager() {
-
-        var template = '' +
-            '<div style="position: absolute; top: 50px; bottom: 0; width: 100%;">' +
-            '   <div ng-click="addPanel()" style="position: absolute; right: 0; top: 0; bottom: 0; width: 40px; background: #f2f2f2; border-left: 1px solid #e7e7e7"></div>' +
-            '   <div style="position: absolute; left: 0; top: 0; bottom: 0; right: 40px; background: #fff" ng-transclude></div>' +
-            '</div>';
-
-        var directive = {
-            template: template,
-            transclude: true,
-            scope: {
-                panels: '=panelManager'
-            },
-            controller: [
-                '$scope',
-                controller
-            ]
-        };
-        return directive;
-
-        //////////
-
-        function controller($scope) {
-
-            this.getPanels = function () {
-                return $scope.panels;
-            };
-
-            this.closePanelAt = function (index) {
-                $scope.panels.splice(index, 1);
-                $scope.$apply();
-
-                // has to call resize so that the hypothesis svg is rezsied properly
-                window.dispatchEvent(new Event('resize'));
-            };
-
-            //////////
-
-            $scope.addPanel = function () {
-                $scope.panels.push(null)
-            }
-        }
-    }
-
-    angular
-        .module('weblearner.directives')
-        .directive('panel', panel);
-
-    function panel() {
-
-        var template = '<div class="panel" style="position: absolute; top: 0; bottom: 0; width: 100%;" ng-transclude></div>';
-
-        var directive = {
-            require: '^panelManager',
-            template: template,
-            transclude: true,
-            link: link,
-            scope: {
-                index: '=panelIndex'
-            }
-        };
-        return directive;
-
-        //////////
-
-        function link(scope, el, attrs, ctrl) {
-
-            var panel = el.children()[0];
-            scope.panels = ctrl.getPanels();
-
-            //////////
-
-            scope.$watch('panels.length', init);
-            init();
-
-            //////////
-
-            function init() {
-                panel.style.width = (100 / scope.panels.length) + '%';
-                panel.style.left = ((100 / scope.panels.length) * (scope.index)) + '%';
-            }
-        }
-    }
-
-    angular
-        .module('weblearner.directives')
-        .directive('panelCloseButton', panelCloseButton);
-
-    function panelCloseButton() {
-
-        var directive = {
-            require: '^panelManager',
-            link: link
-        };
-        return directive;
-
-        //////////
-
-        function link(scope, el, attrs, ctrl) {
-
-            var index = parseInt(attrs.panelCloseButton);
-
-            el.on('click', closePanel);
-
-            function closePanel() {
-                ctrl.closePanelAt(index);
-            }
-        }
-    }
-
-    angular
-        .module('weblearner.directives')
-        .directive('hypothesisSlideshowPanel', hypothesisSlideshowPanel);
-
-    function hypothesisSlideshowPanel() {
-
-        var directive = {
-            require: '^panelManager',
-            scope: {
-                result: '=',
-                panelIndex: '@'
-            },
-            templateUrl: 'app/partials/directives/hypothesis-panel.html',
-            link: link
-        };
-        return directive;
-
-        //////////
-
-        function link(scope, el, attrs, ctrl) {
-
-            scope.index;
-            scope.pointer = scope.result.length - 1;
-            scope.panels = ctrl.getPanels();
-
-            //////////
-
-            scope.$watch('panels.length', init);
-
-            //////////
-
-            function init() {
-                scope.index = parseInt(scope.panelIndex);
-            }
-
-            //////////
-
-            scope.firstStep = function () {
-                scope.pointer = 0;
-            };
-
-            scope.previousStep = function () {
-                if (scope.pointer - 1 < 0) {
-                    scope.lastStep();
-                } else {
-                    scope.pointer--;
-                }
-            };
-
-            scope.nextStep = function () {
-                if (scope.pointer + 1 > scope.result.length - 1) {
-                    scope.firstStep();
-                } else {
-                    scope.pointer++;
-                }
-            };
-
-            scope.lastStep = function () {
-                scope.pointer = scope.result.length - 1;
-            };
-
-            scope.getCurrentStep = function () {
-                return scope.result[scope.pointer];
-            }
-        }
-    }
-}());;(function () {
-    'use strict';
-
-    angular
-        .module('weblearner.directives')
-        .directive('ifIsTypeOfRest', ['ngIfDirective', ifIsTypeOfRest]);
-
-    function ifIsTypeOfRest(ngIfDirective) {
-        var ngIf = ngIfDirective[0];
-
-        var directive = {
-            transclude: ngIf.transclude,
-            priority: ngIf.priority,
-            terminal: ngIf.terminal,
-            restrict: ngIf.restrict,
-            link: link
-        };
-        return directive;
-
-        //////////
-
-        function link(scope, el, attrs){
-            var value = scope.$eval(attrs['ifIsTypeOfRest']);
-
-            attrs.ngIf = function(){
-                return value == 'rest';
-            };
-            ngIf.link.apply(ngIf, arguments);
-        }
-    }
-}());;(function () {
-    'use strict';
-
-    angular
-        .module('weblearner.directives')
-        .directive('ifIsTypeOfWeb', ['ngIfDirective', ifIsTypeOfWeb]);
-
-    function ifIsTypeOfWeb(ngIfDirective) {
-        var ngIf = ngIfDirective[0];
-
-        var directive = {
-            transclude: ngIf.transclude,
-            priority: ngIf.priority,
-            terminal: ngIf.terminal,
-            restrict: ngIf.restrict,
-            link: link
-        };
-        return directive;
-
-        //////////
-
-        function link(scope, el, attrs){
-            var value = scope.$eval(attrs['ifIsTypeOfWeb']);
-
-            attrs.ngIf = function(){
-                return value == 'web';
-            };
-            ngIf.link.apply(ngIf, arguments);
-        }
-    }
-}());;(function () {
-    'use strict';
-
-    angular
-        .module('weblearner.directives')
-        .directive('loadScreen', loadScreen);
-
-    function loadScreen() {
-
-        var directive = {
-            scope: {},
-            templateUrl: 'app/partials/directives/load-screen.html',
-            controller: [
-                '$scope',
-                controller
-            ]
-        };
-        return directive;
-
-        //////////
-
-        function controller($scope) {
-
-            $scope.counter = 0;
-
-            //////////
-
-            $scope.$on('loadScreen.show', show);
-            $scope.$on('loadScreen.hide', hide);
-
-            //////////
-
-            function show() {
-                $scope.counter++;
-            }
-
-            function hide() {
-                $scope.counter--;
-                if ($scope.counter < 0) {
-                    $scope.counter = 0;
-                }
-            }
-        }
-    }
-}());;(function () {
-    'use strict';
-
-    angular
-        .module('weblearner.directives')
-        .directive('openActionCreateModal', [
-            '$modal', 'ngToast',
-            openActionCreateModal
-        ]);
-
-    function openActionCreateModal($modal, toast) {
-
-        var directive = {
-            restrict: 'EA',
-            scope: {
-                symbol: '=',
-                onCreated: '&'
-            },
-            link: link
-        };
-        return directive;
-
-        //////////
-
-        function link(scope, el, attr) {
-
-            el.on('click', handleModal);
-
-            function handleModal() {
-
-                var modal = $modal.open({
-                    templateUrl: 'app/partials/modals/modal-action-create.html',
-                    controller: 'ActionCreateController',
-                    resolve: {
-                        modalData: function () {
-                            return {
-                                symbol: angular.copy(scope.symbol)
-                            };
-                        }
-                    }
-                });
-
-                // when successfully creating a symbol at the new to the list
-                modal.result.then(function (action) {
-                    scope.onCreated()(action);
-                    toast.create({
-                        class: 'success',
-                        content: 'Action created'
-                    });
-                });
-            }
-        }
-    }
-}());;(function() {
-    'use strict';
-
-    angular
-        .module('weblearner.directives')
-        .directive('openActionUpdateModal', [
-            '$modal', 'ngToast',
-            openActionUpdateModal
-        ]);
-
-    function openActionUpdateModal($modal, toast) {
-        var directive = {
-            restrict: 'EA',
-            scope: {
-                symbol: '=',
-                action: '=',
-                onUpdated: '&'
-            },
-            link: link
-        };
-        return directive;
-
-        //////////
-
-        function link(scope, el, attr) {
-
-            el.on('click', handleModal);
-
-            function handleModal() {
-
-                if (angular.isUndefined(scope.action)) {
-                    return;
-                }
-
-                var modal = $modal.open({
-                    templateUrl: 'app/partials/modals/modal-action-update.html',
-                    controller: 'ActionUpdateController',
-                    resolve: {
-                        modalData: function () {
-                            return {
-                                symbol: angular.copy(scope.symbol),
-                                action: angular.copy(scope.action)
-                            };
-                        }
-                    }
-                });
-
-                // when successfully creating a symbol at the new to the list
-                modal.result.then(function (action) {
-                    toast.create({
-                        class: 'success',
-                        content: 'Action updated'
-                    });
-                    scope.onUpdated()(action);
-                });
-            }
-        }
-    }
-}());;(function () {
-    'use strict';
-
-    angular
-        .module('weblearner.directives')
-        .directive('openSymbolCreateModal', [
-            '$modal',
-            openSymbolCreateModal
-        ]);
-
-    function openSymbolCreateModal($modal) {
-        var directive = {
-            restrict: 'EA',
-            scope: {
-                symbolType: '@',
-                projectId: '@',
-                onCreated: '&'
-            },
-            link: link
-        };
-        return directive;
-
-        //////////
-
-        function link(scope, el, attrs) {
-
-            el.on('click', handleModal);
-
-            function handleModal() {
-                var modal = $modal.open({
-                    templateUrl: 'app/partials/modals/modal-symbol-create.html',
-                    controller: 'SymbolCreateController',
-                    resolve: {
-                        config: function () {
-                            return {
-                                symbolType: scope.symbolType,
-                                projectId: scope.projectId
-                            }
-                        }
-                    }
-                });
-                modal.result.then(function (symbol) {
-                    scope.onCreated()(symbol);
-                })
-            }
-        }
-    }
-}());;(function () {
-    'use strict';
-
-    angular
-        .module('weblearner.directives')
-        .directive('openSymbolUpdateModal', [
-            '$modal',
-            openSymbolUpdateModal
-        ]);
-
-    function openSymbolUpdateModal($modal) {
-
-        var directive = {
-            restrict: 'EA',
-            scope: {
-                symbol: '=',
-                onUpdated: '&'
-            },
-            link: link
-        };
-        return directive;
-
-        //////////
-
-        function link(scope, el, attrs) {
-
-            el.on('click', handleModal);
-
-            function handleModal() {
-
-                if (angular.isUndefined(scope.symbol)) {
-                    return;
-                }
-
-                var modal = $modal.open({
-                    templateUrl: 'app/partials/modals/modal-symbol-update.html',
-                    controller: 'SymbolUpdateController',
-                    resolve: {
-                        modalData: function () {
-                            return {
-                                symbol: angular.copy(scope.symbol)
-                            };
-                        }
-                    }
-                });
-                modal.result.then(function (symbol) {
-                    scope.onUpdated()(symbol);
-                })
-            }
-        }
-    }
-}());;(function () {
-
-    angular
-        .module('weblearner.directives')
-        .directive('openTestDetailsModal', [
-            '$modal',
-            openTestDetailsModal
-        ]);
-
-    function openTestDetailsModal($modal) {
-
-        var directive = {
-            scope: {
-                test: '='
-            },
-            link: link
-        };
-        return directive;
-
-        //////////
-
-        function link(scope, el, attrs) {
-
-            el.on('click', handleModal);
-
-            function handleModal() {
-                if (angular.isDefined(scope.test)) {
-                    $modal.open({
-                        templateUrl: 'app/partials/modals/modal-test-details.html',
-                        controller: 'TestDetailsController',
-                        resolve: {
-                            modalData: function () {
-                                return {
-                                    test: angular.copy(scope.test)
-                                }
-                            }
-                        }
-                    })
-                }
-            }
-        }
-    }
-}());;(function () {
-    'use strict';
-
-    angular
-        .module('weblearner.directives')
-        .directive('openTestSetupSettingsModal', [
-            '$modal',
-            openTestSetupSettingsModal
-        ]);
-
-    function openTestSetupSettingsModal($modal) {
-
-        var directive = {
-            restrict: 'EA',
-            scope: {
-                learnConfiguration: '=',
-                onOk: '&'
-            },
-            link: link
-        };
-        return directive;
-
-        //////////
-
-        function link(scope, el, attr) {
-
-            el.on('click', handleModal);
-
-            function handleModal() {
-                var modal = $modal.open({
-                    templateUrl: 'app/partials/modals/modal-test-setup-settings.html',
-                    controller: 'TestSetupSettingsController',
-                    resolve: {
-                        modalData: function () {
-                            return {
-                                learnConfiguration: angular.copy(scope.learnConfiguration)
-                            };
-                        }
-                    }
-                });
-
-                // when successfully creating a symbol at the new to the list
-                modal.result.then(function (learnConfiguration) {
-                    scope.onOk()(learnConfiguration);
-                });
-            }
-        }
-    }
-}());;(function () {
-    'use strict';
-
-    angular
-        .module('weblearner.directives')
-        .directive('openWebElementPicker', [
-            'WebElementPickerService',
-            openWebElementPicker
-        ]);
-
-    function openWebElementPicker(WebElementPickerService) {
-
-        var directive = {
-            scope: {
-                url: '=',
-                selector: '='
-            },
-            link: link
-        };
-        return directive;
-
-        //////////
-
-        function link(scope, el, attrs) {
-
-            el.on('click', WebElementPickerService.open);
-
-            //////////
-
-            scope.$on('webElementPicker.ok', ok);
-
-            //////////
-
-            function ok(event, data) {
-                scope.url = data.url;
-                scope.selector = data.selector;
-            }
-        }
-    }
-}());;(function () {
-    'use strict';
-
-    angular
-        .module('weblearner.directives')
-        .directive('selectAllItemsCheckbox', [
-            'SelectionService',
-            selectAllItemsCheckbox
-        ]);
-
-    function selectAllItemsCheckbox(SelectionService) {
-
-        var directive = {
-            scope: {
-                items: '='
-            },
-            link: link
-        };
-        return directive;
-
-        //////////
-
-        function link(scope, el, attrs, selectionCtrl) {
-
-            el.on('change', changeSelection);
-
-            function changeSelection() {
-                if (this.checked) {
-                    SelectionService.selectAll(scope.items);
-                } else {
-                    SelectionService.deselectAll(scope.items);
-                }
-                scope.$apply();
-            }
-        }
-    }
-
-
-    angular
-        .module('weblearner.directives')
-        .directive('selectableList', selectableList);
-
-    function selectableList() {
-
-        var directive = {
-            transclude: true,
-            replace: true,
-            require: 'ngModel',
-            scope: {
-                items: '=ngModel'
-            },
-            template: ' <table class="table" >' +
-            '               <thead>' +
-            '                   <tr>' +
-            '                       <th style="width: 1px"></th>' +
-            '                       <th></th>' +
-            '                   </tr>' +
-            '               </thead>' +
-            '               <tbody ng-transclude>' +
-            '               </tbody>' +
-            '           </table>',
-            controller: ['$scope', controller]
-        };
-        return directive;
-
-        //////////
-
-        function controller($scope) {
-
-            this.getItems = function () {
-                return $scope.items;
-            };
-        }
-    }
-
-
-    angular
-        .module('weblearner.directives')
-        .directive('selectableListItem', selectableListItem);
-
-    function selectableListItem() {
-
-        var directive = {
-            require: '^selectableList',
-            replace: true,
-            transclude: true,
-            template: ' <tr ng-class="item._selected ? \'active\' : \'\'">' +
-            '               <td>' +
-            '                   <input type="checkbox" ng-model="item._selected"><br>' +
-            '               </td>' +
-            '               <td>' +
-            '                   <div ng-transclude></div>' +
-            '               </td>' +
-            '           </tr>',
-            link: link
-        };
-        return directive;
-
-        //////////
-
-        function link(scope, el, attrs, ctrl) {
-            scope.item = ctrl.getItems()[scope.$index];
-        }
-    }
-}());;(function () {
-    'use strict';
-
-    angular
-        .module('weblearner.directives')
-        .directive('widget', widget);
-
-    function widget() {
-
-        var template = '' +
-            '<div class="panel panel-default">' +
-            '   <div class="panel-heading">' +
-            '       <div class="pull-right">' +
-            '           <span class="panel-collapse-handle" ng-click="toggleCollapse()">' +
-            '               <i class="fa" ng-class="collapsed? \'fa-plus-square\' : \'fa-minus-square\'"></i>' +
-            '           </span>' +
-            '       </div>' +
-            '       <strong class="text-muted" ng-bind="title"></strong>' +
-            '   </div>' +
-            '   <div class="panel-body" ng-show="!collapsed" ng-transclude></div>' +
-            '</div>';
-
-        ///////////
-
-        var directive = {
-            scope: {
-                collapsed: '='
-            },
-            template: template,
-            transclude: true,
-            link: link
-        };
-        return directive;
-
-        function link(scope, el, attrs) {
-
-            scope.title = attrs.widgetTitle || 'Untitled';
-            scope.collapsed = scope.collapsed || false;
-
-            scope.toggleCollapse = function () {
-                scope.collapsed = !scope.collapsed;
-            }
-        }
-    }
-
-
-    angular
-        .module('weblearner.directives')
-        .directive('widgetCounterExamples', widgetCounterExamples);
-
-    function widgetCounterExamples() {
-
-        var directive = {
-            templateUrl: 'app/partials/widgets/widget-counter-examples.html',
-            scope: {
-                counterExamples: '=',
-                newCounterExample: '=counterExample'
-            },
-            controller: ['$scope', controller]
-        }
-        return directive;
-
-        function controller($scope) {
-
-            //$scope.newCounterExample = {
-            //    input: '',
-            //    output: ''
-            //};
-
-            console.log($scope.newCounterExample)
-
-            //////////
-
-            $scope.$watch('counterExamples.length', function (n, o) {
-                console.log(n)
-            });
-
-            //////////
-
-            $scope.addCounterExample = function () {
-
-                var ce = {
-                    input: [],
-                    output: []
-                };
-
-                _.forEach($scope.newCounterExample.input.split(','), function (input) {
-                    if (input.trim() != ''){
-                        ce.input.push(input.trim())
-                    }
-                });
-
-                _.forEach($scope.newCounterExample.output.split(','), function (output) {
-                    if (output.trim() != ''){
-                        ce.output.push(output.trim())
-                    }
-                });
-
-                $scope.counterExamples.push(ce);
-                $scope.newCounterExample.input = '';
-                $scope.newCounterExample.output = '';
-            };
-
-            $scope.removeCounterExample = function (ce, index) {
-
-                $scope.counterExamples.splice(index, 1);
-            }
-        }
-    }
-
-
-    angular
-        .module('weblearner.directives')
-        .directive('widgetTestResumeSettings', widgetTestResumeSettings);
-
-    function widgetTestResumeSettings() {
-
-        var directive = {
-            templateUrl: 'app/partials/widgets/widget-test-resume-settings.html',
-            scope: {
-                configuration: '='
-            },
-            controller: ['$scope', 'EqOraclesEnum', 'EqOracleService', controller]
-        };
-        return directive;
-
-        function controller($scope, EqOraclesEnum, EqOracleService) {
-
-            $scope.eqOracles = EqOraclesEnum;
-
-            //////////
-
-            $scope.$watch('configuration.eqOracle.type', function(type){
-                $scope.configuration.eqOracle = EqOracleService.create(type);
-            });
-        }
-    }
-}());;(function () {
-    'use strict';
-
-    angular
-        .module('weblearner.directives')
-        .directive('testResultsChart', testResultsChart);
-
-    /**
-     * testResultsChart
-     *
-     * The directive that is placed somewhere in your html markup in order to display the charts for displaying
-     * the statistics of some test results.
-     *
-     * Use the attribute 'chart-data' on the element of the directive to pass the data that should be plotted
-     *
-     * @return {{scope: {chartData: string}, controller: *[], template: string}}
-     */
-    function testResultsChart() {
-
-        var template = '' +
-            '<div>' +
-            '   <canvas id="test-results-chart" width="800" height="400"></canvas>' +
-            '   <hr>' +
-            '   <div class="text-center">' +
-            '       <button class="btn btn-default btn-sm" ng-class="visibleChartProperty == chartProperties.DURATION ? \'active\' : \'\'" ng-click="showDuration()">Duration</button>' +
-            '       <button class="btn btn-default btn-sm" ng-class="visibleChartProperty == chartProperties.AMOUNT_OF_RESETS ? \'active\' : \'\'" ng-click="showResets()">#Resets</button>' +
-            '       <button class="btn btn-default btn-sm" ng-class="visibleChartProperty == chartProperties.AMOUNT_OF_SYMBOLS ? \'active\' : \'\'" ng-click="showSymbols()">#Symbols</button>' +
-            '   </div>' +
-            '</div>';
-
-        //////////
-
-        var directive = {
-            scope: {
-                chartData: '='
-            },
-            controller: [
-                '$scope', '$element', 'TestResultsChartService',
-                controller
-            ],
-            template: template
-        };
-        return directive;
-
-        //////////
-
-        /**
-         * The controller for the directive testResultsChart that can be required by other directives
-         *
-         * @param $scope - the current scope
-         * @param $element - the root element of the directive
-         */
-        function controller($scope, $element, TestResultsChartService) {
-
-            // The canvas on which the charts will be drawn
-            var canvas = $element.find('canvas')[0].getContext('2d');
-
-            // The chart.js Chart object
-            var chart;
-
-            // The update method that is dynamically set by other directives in order to update the canvas
-            var update;
-
-            //////////
-
-            $scope.chartProperties = TestResultsChartService.chartProperties;
-            
-            $scope.visibleChartProperty = $scope.chartProperties.AMOUNT_OF_SYMBOLS;
-
-            //////////
-
-            /**
-             * Draw a bar chart on the canvas from data
-             * @param data - the data in the format that is expected by chart.js
-             */
-            this.createBarChart = function (data) {
-                chart = new Chart(canvas).Bar(data, {responsive: true});
-            };
-
-            /**
-             * Draw a line chart on the canvas from data
-             * @param data - the data in the format that is expected by chart.js
-             */
-            this.createLineChart = function (data) {
-                chart = new Chart(canvas).Line(data, {responsive: true});
-            };
-
-            /**
-             * Returns the data that was passed as an argument to the directive
-             * @return {string|chartData}
-             */
-            this.getChartData = function () {
-                return $scope.chartData;
-            };
-
-            /**
-             * Set the method that is called to update the chart on the canvas
-             * @param f - the update function with to params (chart, property)
-             */
-            this.setUpdate = function (f) {
-                update = f;
-            };
-
-            //////////
-
-            /**
-             * Update the canvas and show the statistics for the duration of test results
-             */
-            $scope.showDuration = function () {
-                update(chart, $scope.chartProperties.DURATION);
-                $scope.visibleChartProperty = $scope.chartProperties.DURATION;
-            };
-
-            /**
-             * Update the canvas and show the statistics for the number of resets of test results
-             */
-            $scope.showResets = function () {
-                update(chart, $scope.chartProperties.AMOUNT_OF_RESETS);
-                $scope.visibleChartProperty = $scope.chartProperties.AMOUNT_OF_RESETS
-            };
-
-            /**
-             * Update the canvas and show the statistics for the number of symbols of test results
-             */
-            $scope.showSymbols = function () {
-                update(chart, $scope.chartProperties.AMOUNT_OF_SYMBOLS);
-                $scope.visibleChartProperty = $scope.chartProperties.AMOUNT_OF_SYMBOLS
-            }
-        }
-    }
-}());;(function () {
-    'use strict';
-
-    angular
-        .module('weblearner.directives')
-        .directive('testResultsChartMultipleFinal', testResultsChartMultipleFinal);
-
-    /**
-     * testResultsChartMultipleFinal
-     *
-     * The directive that should be applied to the element where the chart for the comparison of multiple final test
-     * results should be displayed. Requires that the directive 'testResultsChart' is applied to the element as well
-     * because it works with it.
-     *
-     * Displays a bar chart.
-     *
-     * @return {{require: string, link: link}}
-     */
-    function testResultsChartMultipleFinal() {
-
-        var directive = {
-            require: 'testResultsChart',
-            link: link
-        };
-        return directive;
-
-        //////////
-
-        /**
-         * @param scope
-         * @param el
-         * @param attrs
-         * @param ctrl - the controller from 'testResultsChart'
-         */
-        function link(scope, el, attrs, ctrl) {
-
-            // The cache that holds all chart.js data sets for a set of results
-            var datasets;
-
-            // get the chart data from the parent directive controller and initialize this directive
-            scope.chartData = ctrl.getChartData();
-            scope.$watch('chartData', init);
-
-            //////////
-
-            /**
-             * Initialize the directive
-             *
-             * @param data - the data in the format of a chart.js bar chart
-             */
-            function init(data) {
-                if (angular.isDefined(data)) {
-                    data = data[0];
-
-                    // save all data sets for later manipulation
-                    datasets = angular.copy(data.datasets);
-                    // show a single value
-                    data.datasets = [datasets[0]];
-
-                    ctrl.createBarChart(data);
-                    ctrl.setUpdate(update)
-                }
-            }
-
-            /**
-             * The method that updates the chart. It is called when the user wants to see another value of the test
-             *
-             * @param chart - the chart.js object
-             * @param property - the property that should be plotted on the canvas
-             */
-            function update(chart, property) {
-                _.forEach(datasets[property].data, function (value, i) {
-                    chart.datasets[0].bars[i].value = value;
-                });
-                chart.update();
-            }
-        }
-    }
-}());;(function () {
-    'use strict';
-
-    angular
-        .module('weblearner.directives')
-        .directive('testResultsChartSingleComplete', testResultsChartSingleComplete);
-
-    /**
-     * testResultsChartSingleComplete
-     *
-     * The directive that should be applied to the element where the chart for a single complete test result should be
-     * displayed. Requires that the directive 'testResultsChart' is applied to the element as well because it works with
-     * it.
-     *
-     * Displays a line chart if there are at least two steps from the test results to display, otherwise a bar chart
-     *
-     * @return {{require: string, link: link}}
-     */
-    function testResultsChartSingleComplete() {
-
-        var directive = {
-            require: 'testResultsChart',
-            link: link
-        };
-        return directive;
-
-        //////////
-
-        /**
-         * @param scope
-         * @param el
-         * @param attrs
-         * @param ctrl - the controller from 'testResultsChart'
-         */
-        function link(scope, el, attrs, ctrl) {
-
-            var datasets;
-
-            // get the chart data from the paren directive
-            scope.chartData = ctrl.getChartData();
-            scope.$watch('chartData', init);
-
-            //////////
-
-            /**
-             * Initialize the directive
-             * @param data
-             */
-            function init(data) {
-                if (angular.isDefined(data)) {
-                    data = data[0];
-
-                    datasets = angular.copy(data.datasets);
-                    data.datasets = [datasets[0]];
-
-                    if (data.datasets[0].data.length == 1) {
-                        ctrl.createBarChart(data);
-                        ctrl.setUpdate(updateBarChart)
-
-                    } else {
-                        ctrl.createLineChart(data);
-                        ctrl.setUpdate(updateLineChart)
-                    }
-                }
-            }
-
-            /**
-             * Update the displayable values of another property and update the chart when displaying a bar chart
-             *
-             * @param chart
-             * @param property
-             */
-            function updateBarChart(chart, property) {
-                _.forEach(datasets[property].data, function (value, i) {
-                    chart.datasets[0].bars[i].value = value;
-                });
-                chart.update();
-            }
-
-            /**
-             * Update the displayable values of another property and update the chart when displaying a line chart
-             *
-             * @param chart
-             * @param property
-             */
-            function updateLineChart(chart, property) {
-                _.forEach(datasets[property].data, function (value, i) {
-                    chart.datasets[0].points[i].value = value;
-                });
-                chart.update();
-            }
-        }
-    }
-}());;(function () {
-    'use strict';
-
-    angular
-        .module('weblearner.directives')
-        .directive('testResultsChartTwoComplete', testResultsChartTwoComplete);
-
-    /**
-     * testResultsChartTwoComplete
-     *
-     * The directive that should be applied to the element where the chart for the comparison of two complete test
-     * results should be displayed. Requires that the directive 'testResultsChart' is applied to the element as well
-     * because it works with it.
-     *
-     * Displays a line chart if there are at least two steps from the test results to display, otherwise a bar chart
-     *
-     * @return {{require: string, link: link}}
-     */
-    function testResultsChartTwoComplete() {
-
-        var directive = {
-            require: 'testResultsChart',
-            link: link
-        };
-        return directive;
-
-        //////////
-
-        /**
-         * @param scope
-         * @param el
-         * @param attrs
-         * @param ctrl - the controller from 'testResultsChart'
-         */
-        function link(scope, el, attrs, ctrl) {
-
-            var datasets0;
-            var datasets1;
-
-            // get chart data from the parent directive
-            scope.chartData = ctrl.getChartData();
-            scope.$watch('chartData', init);
-
-            //////////
-
-            /**
-             * Initialize the directive
-             * @param data
-             */
-            function init(data) {
-                if (angular.isDefined(data)) {
-
-                    // save the chart data for both complete test results separately
-                    datasets0 = angular.copy(data[0].datasets);
-                    datasets1 = angular.copy(data[1].datasets);
-
-                    // remodel the data for the chart, take the one with most steps
-                    if (data[1].labels.length > data[0].labels.length) {
-                        data[0].labels = data[1].labels;
-                    }
-                    data = data[0];
-                    // create the chart.js data sets for a single property for both tests
-                    data.datasets = [
-                        datasets0[0],
-                        datasets1[0]
-                    ];
-
-                    // create a bar or a line chart
-                    if (data.labels.length == 1) {
-                        ctrl.createBarChart(data);
-                        ctrl.setUpdate(updateBarChart);
-                    } else if (data.labels.length > 1) {
-                        ctrl.createLineChart(data);
-                        ctrl.setUpdate(updateLineChart);
-                    }
-                }
-            }
-
-            /**
-             * Update the displayable values of another property and update the chart when displaying a bar chart
-             *
-             * @param chart
-             * @param property
-             */
-            function updateBarChart(chart, property) {
-                _.forEach(datasets0[property].data, function (value, i) {
-                    chart.datasets[0].bars[i].value = value;
-                });
-                _.forEach(datasets1[property].data, function (value, i) {
-                    chart.datasets[1].bars[i].value = value;
-                });
-                chart.update();
-            }
-
-            /**
-             * Update the displayable values of another property and update the chart when displaying a line chart
-             *
-             * @param chart
-             * @param property
-             */
-            function updateLineChart(chart, property) {
-                _.forEach(datasets0[property].data, function (value, i) {
-                    chart.datasets[0].points[i].value = value;
-                });
-                _.forEach(datasets1[property].data, function (value, i) {
-                    chart.datasets[1].points[i].value = value;
-                });
-                chart.update();
-            }
-        }
-    }
-}());;(function () {
-    'use strict';
-
-    angular
-        .module('weblearner.directives')
-        .directive('webElementPicker', [
-            '$window', 'WebElementPickerService',
-            webElementPicker
-        ]);
-
-
-    function webElementPicker($window, WebElementPickerService) {
-
-        var directive = {
-            scope: {},
-            templateUrl: 'app/partials/directives/web-element-picker.html',
-            link: link,
-            controller: [
-                '$scope', 'SessionService', 'api',
-                controller
-            ]
-        };
-        return directive;
-
-        //////////
-
-        function link(scope, el, attrs) {
-
-            var _iframe = el.find('iframe');
-            var _lastTarget = null;
-
-            //////////
-
-            scope.url = '';
-            scope.selector = null;
-
-            //////////
-
-            _iframe.on('load', iframeLoaded);
-
-            //////////
-
-            function iframeLoaded() {
-                angular.element(_iframe.contents()[0].body.querySelectorAll('a')).on('click', function () {
-                    // console.log(this.getAttribute('href'));
-                });
-            }
-
-            /**
-             * Get the unique CSS Path from selected Element
-             * http://stackoverflow.com/questions/4588119/get-elements-css-selector-without-element-id
-             * @param el  - The element to get the unique css path from
-             * @returns {string} - The unique css path ot the element
-             * @private
-             */
-            function getCssPath(el) {
-
-                var names = [];
-                while (el.parentNode) {
-                    if (el.id) {
-                        names.unshift('#' + el.id);
-                        break;
-                    } else {
-                        if (el == el.ownerDocument.documentElement) names.unshift(el.tagName);
-                        else {
-                            for (var c = 1, e = el; e.previousElementSibling; e = e.previousElementSibling, c++);
-                            names.unshift(el.tagName + ":nth-child(" + c + ")");
-                        }
-                        el = el.parentNode;
-                    }
-                }
-                return names.join(" > ");
-            }
-
-            function handleMouseMove(e) {
-                if (_lastTarget == e.target) {
-                    return false;
-                } else {
-                    if (_lastTarget != null) {
-                        _lastTarget.style.outline = '0px'
-                    }
-                    _lastTarget = e.target;
-                }
-                _lastTarget.style.outline = '5px solid red';
-                scope.selector = getCssPath(_lastTarget);
-                scope.$apply();
-            }
-
-            function handleClick(e) {
-                if (angular.isDefined(e)) {
-                    e.preventDefault();
-                    e.stopPropagation();
-                }
-                _lastTarget.style.outline = '0px';
-                _lastTarget = null;
-
-                angular.element(_iframe.contents()[0].body).off('mousemove', handleMouseMove);
-                angular.element(_iframe.contents()[0].body).off('click', handleClick);
-                angular.element(document.body).off('keyup', handleKeyUp);
-            }
-
-            function handleKeyUp(e) {
-                if (e.keyCode == 17) { // strg
-                    handleClick();
-                }
-            }
-
-            //////////
-
-            scope.loadUrl = function () {
-                if (scope.url == '') {
-                    _iframe[0].setAttribute('src', scope.proxyUrl);
-                } else {
-                    _iframe[0].setAttribute('src', scope.proxyUrl + '/' + scope.url);
-                }
-            };
-
-            scope.enableSelection = function () {
-                var iframeBody = angular.element(_iframe.contents()[0].body);
-                iframeBody.on('mousemove', handleMouseMove);
-                iframeBody.one('click', handleClick);
-                angular.element(document.body).on('keyup', handleKeyUp);
-            };
-        }
-
-        //////////
-
-        function controller($scope, SessionService, api) {
-
-            $scope.show = false;
-            $scope.project = SessionService.project.get();
-            $scope.proxyUrl = null;
-
-            //////////
-
-            if ($scope.project != null) {
-                $scope.proxyUrl = $window.location.origin + api.PROXY_URL + $scope.project.baseUrl;
-            }
-
-            $scope.$on('webElementPicker.open', function () {
-                $scope.show = true;
-            });
-
-            $scope.$on('project.opened', function () {
-                $scope.project = SessionService.project.get();
-                $scope.proxyUrl = $window.location.origin + '/rest/proxy?url=' + $scope.project.baseUrl;
-            });
-
-            //////////
-
-            $scope.close = function () {
-                $scope.show = false;
-                WebElementPickerService.close();
-            };
-
-            $scope.ok = function () {
-                WebElementPickerService.ok({
-                    url: '',
-                    selector: $scope.selector
-                });
-                $scope.show = false;
-            }
-        }
-    }
-}());;(function () {
-    'use strict';
-
-    angular
-        .module('weblearner.resources')
-        .factory('LearnerResource', [
-            '$http', '$q', 'api', 'ngToast',
-            Learner
-        ]);
-
-    /**
-     * Learner
-     * The resource that is used to communicate with the learner
-     *
-     * @param $http
-     * @param $q
-     * @param api
-     * @param toast
-     * @return {{start: startLearning, stop: stopLearning, resume: resumeLearning, status: getStatus, isActive: isActive}}
-     * @constructor
-     */
-    function Learner($http, $q, api, toast) {
-
-        var service = {
-            start: startLearning,
-            stop: stopLearning,
-            resume: resumeLearning,
-            status: getStatus,
-            isActive: isActive
-        };
-        return service;
-
-        //////////
-
-        /**
-         * Start the server side learning process of a project
-         *
-         * @param projectId
-         * @param learnConfiguration
-         * @return {*}
-         */
-        function startLearning(projectId, learnConfiguration) {
-            return $http.post(api.URL + '/learner/start/' + projectId, learnConfiguration)
-                .then(success)
-                .catch(fail);
-
-            function success(response) {
-                return response.data;
-            }
-
-            function fail(error) {
-                console.error(error);
-                toast.create({
-                    class: 'danger',
-                    content: error,
-                    dismissButton: true
-                });
-                return $q.reject();
-            }
-        }
-
-        /**
-         * Try to force stop a running learning process of a project. May not necessarily work due to difficulties
-         * with the thread handling
-         *
-         * @return {*}
-         */
-        function stopLearning() {
-            return $http.get(api.URL + '/learner/stop/')
-                .then(success)
-                .catch(fail);
-
-            function success(response) {
-                return response.data;
-            }
-
-            function fail(error) {
-                console.error(error.data);
-                toast.create({
-                    class: 'danger',
-                    content: error.data.message,
-                    dismissButton: true
-                });
-                return $q.reject();
-            }
-        }
-
-        /**
-         * Resume a paused learning process where the eqOracle was 'sample' and the learn process was interrupted
-         * so that the ongoing process parameters could be defined
-         *
-         * @param projectId
-         * @param learnConfiguration
-         * @return {*}
-         */
-        function resumeLearning(projectId, testNo, learnConfiguration) {
-            return $http.post(api.URL + '/learner/resume/' + projectId + '/' + testNo, learnConfiguration)
-                .then(success)
-                .catch(fail);
-
-            function success(response) {
-                return response.data;
-            }
-
-            function fail(error) {
-                console.error(error.data);
-                toast.create({
-                    class: 'danger',
-                    content: error.data.message,
-                    dismissButton: true
-                });
-                return $q.reject();
-            }
-        }
-
-        /**
-         * Gets the learner result that includes the hypothesis. make sure isActive() returns true before calling this
-         * function
-         *
-         * @return {*}
-         */
-        function getStatus() {
-            return $http.get(api.URL + '/learner/status/')
-                .then(success)
-                .catch(fail);
-
-            function success(response) {
-                return response.data;
-            }
-
-            function fail(error) {
-                console.error(error.data);
-                toast.create({
-                    class: 'danger',
-                    content: error.data.message,
-                    dismissButton: true
-                });
-                return $q.reject();
-            }
-        }
-
-        /**
-         * Check if the server is finished learning a project
-         *
-         * @return {*}
-         */
-        function isActive() {
-            return $http.get(api.URL + '/learner/active')
-                .then(success)
-                .catch(fail);
-
-            function success(response) {
-                return response.data;
-            }
-
-            function fail(error) {
-                console.error(error.data);
-                toast.create({
-                    class: 'danger',
-                    content: error.data.message,
-                    dismissButton: true
-                });
-                return $q.reject();
-            }
-        }
-    }
-}());;(function () {
-    'use strict';
-
-    angular
-        .module('weblearner.resources')
-        .factory('ProjectResource', [
-            '$http', '$q', 'api', 'ngToast',
-            Project
-        ]);
-
-    /**
-     * Project
-     * The resource to do crud operations on a project
-     *
-     * @param $http
-     * @param $q
-     * @param api
-     * @param toast
-     * @return {{all: getAllProjects, get: getProject, create: createProject, update: updateProject,
-     *          delete: deleteProject}}
-     * @constructor
-     */
-    function Project($http, $q, api, toast) {
-
-        var service = {
-            all: getAllProjects,
-            get: getProject,
-            create: createProject,
-            update: updateProject,
-            delete: deleteProject
-        };
-        return service;
-
-        //////////
-
-        /**
-         * Get all projects from the server
-         *
-         * @return {*}
-         */
-        function getAllProjects() {
-            return $http.get(api.URL + '/projects')
-                .then(success)
-                .catch(fail);
-
-            function success(response) {
-                return response.data;
-            }
-
-            function fail(error) {
-                toast.create({
-                    class: 'danger',
-                    content: error.data.message,
-                    dismissButton: true
-                });
-                return $q.reject();
-            }
-        }
-
-        /**
-         * Create a new project
-         *
-         * @param project
-         * @return {*}
-         */
-        function createProject(project) {
-            return $http.post(api.URL + '/projects', project)
-                .then(success)
-                .catch(fail);
-
-            function success(response) {
-                toast.create({
-                    class: 'success',
-                    content: 'Project "' + response.data.name + '" created'
-                });
-                return response.data;
-            }
-
-            function fail(error) {
-                toast.create({
-                    class: 'danger',
-                    content: error.data.message,
-                    dismissButton: true
-                });
-                return $q.reject();
-            }
-        }
-
-        /**
-         * Get a project by its id
-         *
-         * @param id
-         * @return {*}
-         */
-        function getProject(id) {
-            return $http.get(api.URL + '/projects/' + id)
-                .then(success)
-                .catch(fail);
-
-            function success(response) {
-                return response.data;
-            }
-
-            function fail(error) {
-                toast.create({
-                    class: 'danger',
-                    content: error.data.message,
-                    dismissButton: true
-                });
-                return $q.reject();
-            }
-        }
-
-        /**
-         * Delete an existing project from the server
-         *
-         * @param project
-         * @return {*}
-         */
-        function deleteProject(project) {
-            return $http.delete(api.URL + '/projects/' + project.id)
-                .then(success)
-                .catch(fail);
-
-            function success(response) {
-                toast.create({
-                    class: 'success',
-                    content: 'Project deleted'
-                });
-                return response.data;
-            }
-
-            function fail(error) {
-                toast.create({
-                    class: 'danger',
-                    content: error.data.message,
-                    dismissButton: true
-                });
-                return $q.reject();
-            }
-        }
-
-        /**
-         * Updates an existing project
-         *
-         * @param project
-         * @return {*}
-         */
-        function updateProject(project) {
-            return $http.put(api.URL + '/projects/' + project.id, project)
-                .then(success)
-                .catch(fail);
-
-            function success(response) {
-                toast.create({
-                    class: 'success',
-                    content: 'Project Updated'
-                });
-                return response.data;
-            }
-
-            function fail(error) {
-                toast.create({
-                    class: 'danger',
-                    content: error.data.message,
-                    dismissButton: true
-                });
-                return $q.reject();
-            }
-        }
-    }
-}());;(function () {
-    'use strict';
-
-    angular
-        .module('weblearner.resources')
-        .factory('SymbolResource', [
-            '$http', '$q', 'api', 'ngToast',
-            SymbolResource
-        ]);
-
-    /**
-     *
-     * @param $http
-     * @param $q
-     * @param api
-     * @param toast
-     * @return {{all: getAllSymbols, allWeb: getAllWebSymbols, allRest: getAllRestSymbols, get: getSymbol,
-     *          create: createSymbol, update: updateSymbol, delete: deleteSymbol}}
-     * @constructor
-     */
-    function SymbolResource($http, $q, api, toast) {
-
-        var service = {
-            all: getAllSymbols,
-            allWeb: getAllWebSymbols,
-            allRest: getAllRestSymbols,
-            get: getSymbol,
-            create: createSymbol,
-            update: updateSymbol,
-            delete: deleteSymbol
-        };
-        return service;
-
-        //////////
-
-        /**
-         * get all rest and web symbols of a project by the projects id
-         * @param projectId
-         * @return {*}
-         */
-        function getAllSymbols(projectId) {
-            return $http.get(api.URL + '/projects/' + projectId + '/symbols')
-                .then(success)
-                .catch(fail);
-
-            function success(response) {
-                return response.data;
-            }
-
-            function fail(error) {
-                console.error(error.data);
-                toast.create({
-                    class: 'danger',
-                    content: error.data.message,
-                    dismissButton: true
-                });
-                return $q.reject();
-            }
-        }
-
-        /**
-         * get all web symbols of a project by the projects id
-         * @param projectId
-         * @return {*}
-         */
-        function getAllWebSymbols(projectId) {
-            return $http.get(api.URL + '/projects/' + projectId + '/symbols/?type=web')
-                .then(success)
-                .catch(fail);
-
-            function success(response) {
-                return response.data;
-            }
-
-            function fail(error) {
-                console.error(error.data);
-                toast.create({
-                    class: 'danger',
-                    content: error.data.message,
-                    dismissButton: true
-                });
-                return $q.reject();
-            }
-        }
-
-        /**
-         * get all rest symbols of a project by the projects it
-         * @param projectId
-         * @return {*}
-         */
-        function getAllRestSymbols(projectId) {
-            return $http.get(api.URL + '/projects/' + projectId + '/symbols/?type=rest')
-                .then(success)
-                .catch(fail);
-
-            function success(response) {
-                return response.data;
-            }
-
-            function fail(error) {
-                console.error(error.data);
-                toast.create({
-                    class: 'danger',
-                    content: error.data.message,
-                    dismissButton: true
-                });
-                return $q.reject();
-            }
-        }
-
-        /**
-         * get a specific web or rest symbol by its id
-         * @param projectId
-         * @param symbolId
-         * @return {*}
-         */
-        function getSymbol(projectId, symbolId) {
-            return $http.get(api.URL + '/projects/' + projectId + '/symbols/' + symbolId)
-                .then(success)
-                .catch(fail);
-
-            function success(response) {
-                return response.data;
-            }
-
-            function fail(error) {
-                console.error(error.data);
-                toast.create({
-                    class: 'danger',
-                    content: error.data.message,
-                    dismissButton: true
-                });
-                return $q.reject();
-            }
-        }
-
-        /**
-         * create a new symbol
-         * @parem projectId
-         * @param symbol
-         * @return {*}
-         */
-        function createSymbol(projectId, symbol) {
-            return $http.post(api.URL + '/projects/' + projectId + '/symbols', symbol)
-                .then(success)
-                .catch(fail);
-
-            function success(response) {
-                toast.create({
-                    class: 'success',
-                    content: 'Symbol "' + response.data.name + '" created'
-                });
-                return response.data;
-            }
-
-            function fail(error) {
-                console.error(error.data);
-                toast.create({
-                    class: 'danger',
-                    content: error.data.message,
-                    dismissButton: true
-                });
-                return $q.reject();
-            }
-        }
-
-        /**
-         * update an existing symbol
-         * @param symbol
-         * @return {*}
-         */
-        function updateSymbol(projectId, symbol) {
-            return $http.put(api.URL + '/projects/' + projectId+ '/symbols/' + symbol.id, symbol)
-                .then(success)
-                .catch(fail);
-
-            function success(response) {
-                toast.create({
-                    class: 'success',
-                    content: 'Symbol "' + response.data.name + '" updated'
-                });
-                return response.data;
-            }
-
-            function fail(error) {
-                console.error(error.data);
-                toast.create({
-                    class: 'danger',
-                    content: error.data.message,
-                    dismissButton: true
-                });
-                return $q.reject();
-            }
-        }
-
-        /**
-         * delete an existing symbol
-         * @param symbol
-         * @return {*}
-         */
-        function deleteSymbol(projectId, symbolId) {
-            return $http.delete(api.URL + '/projects/' + projectId + '/symbols/' + symbolId)
-                .then(success)
-                .catch(fail);
-
-            function success(response) {
-                toast.create({
-                    class: 'success',
-                    content: 'Symbol deleted'
-                });
-                return response.data;
-            }
-
-            function fail(error) {
-                console.error(error.data);
-                toast.create({
-                    class: 'danger',
-                    content: error.data.message,
-                    dismissButton: true
-                });
-                return $q.reject();
-            }
-        }
-    }
-}());;(function () {
-    'use strict';
-
-    angular
-        .module('weblearner.resources')
-        .factory('TestResource', [
-            '$http', '$q', 'api', 'ngToast',
-            Test
-        ]);
-
-    /**
-     * Test
-     * The resource the get test results from the server
-     *
-     * @param $http
-     * @param $q
-     * @param api
-     * @param toast
-     * @return {{getGetAllFinal: getGetAllFinal, getFinal: getFinal, getComplete: getComplete, delete: deleteTest}}
-     * @constructor
-     */
-    function Test($http, $q, api, toast) {
-
-        // the service
-        var service = {
-            getAllFinal: getAllFinal,
-            getFinal: getFinal,
-            getComplete: getComplete,
-            delete: deleteTest
-        };
-        return service;
-
-        //////////
-
-        /**
-         * Get all final results from all tests that were run for a project. the results only include the final
-         * hypothesis
-         *
-         * @param projectId
-         * @return {*}
-         */
-        function getAllFinal(projectId) {
-            return $http.get(api.URL + '/projects/' + projectId + '/results')
-                .then(success)
-                .catch(fail);
-
-            function success(response) {
-                return response.data;
-            }
-
-            function fail(error) {
-                console.error(error.data);
-                toast.create({
-                    class: 'danger',
-                    content: error.data.message,
-                    dismissButton: true
-                });
-                return $q.reject();
-            }
-        }
-
-        /**
-         * Get the final test result for a project that only includes the final hypothesis
-         *
-         * @param projectId
-         * @param testNo
-         * @return {*}
-         */
-        function getFinal(projectId, testNo) {
-            return $http.get(api.URL + '/projects/' + projectId + '/results/' + testNo)
-                .then(success)
-                .catch(fail);
-
-            function success(response) {
-                return response.data;
-            }
-
-            function fail(error) {
-                console.error(error.data);
-                toast.create({
-                    class: 'danger',
-                    content: error.data.message,
-                    dismissButton: true
-                });
-                return $q.reject();
-            }
-        }
-
-        /**
-         * Get all created hypotheses that were created during a learn process of a project
-         *
-         * @param projectId
-         * @param testNo
-         * @return {*}
-         */
-        function getComplete(projectId, testNo) {
-
-            return $http.get(api.URL + '/projects/' + projectId + '/results/' + testNo + '/complete')
-                .then(success)
-                .catch(fail);
-
-            function success(response) {
-                return response.data;
-            }
-
-            function fail(error) {
-                console.error(error.data);
-                toast.create({
-                    class: 'danger',
-                    content: error.data.message,
-                    dismissButton: true
-                });
-                return $q.reject();
-            }
-        }
-
-        /**
-         * Delete a complete test run, that also includes all hypotheses that were created
-         *
-         * @param projectId
-         * @param testNo
-         * @return {*}
-         */
-        function deleteTest(projectId, testNo) {
-            return $http.delete(api.URL + '/projects/' + projectId + '/results/' + testNo, {})
-                .then(success)
-                .catch(fail);
-
-            function success(response) {
-                return response.data;
-            }
-
-            function fail(error) {
-                console.error(error.data);
-                toast.create({
-                    class: 'danger',
-                    content: error.data.message,
-                    dismissButton: true
-                });
-                return $q.reject();
-            }
-        }
-    }
-}());;(function () {
-    'use strict';
-
-    angular
-        .module('weblearner.services')
-        .factory('EqOracleService', [
-            'EqOraclesEnum',
-            EqOracleService
-        ]);
-
-    function EqOracleService(EqOraclesEnum) {
-
-        var _eqOracleComplete = {
-            type: EqOraclesEnum.COMPLETE,
-            minDepth: 1,
-            maxDepth: 1
-        };
-
-        var _eqOracleRandom = {
-            type: EqOraclesEnum.RANDOM,
-            minLength: 1,
-            maxLength: 1,
-            maxNoOfTests: 1
-        };
-
-        var _eqOracleSample = {
-            type: EqOraclesEnum.SAMPLE,
-            counterExamples: []
-        };
-
-        //////////
-
-        var service = {
-            create: create
-        };
-        return service;
-
-        //////////
-
-        function create(eqOracleType) {
-            switch (eqOracleType) {
-                case EqOraclesEnum.COMPLETE:
-                    return angular.copy(_eqOracleComplete);
-                    break;
-                case EqOraclesEnum.RANDOM:
-                    return angular.copy(_eqOracleRandom);
-                    break;
-                case EqOraclesEnum.SAMPLE:
-                    return angular.copy(_eqOracleSample);
-                    break;
-                default:
-                    return angular.copy(_eqOracleRandom);
-                    break;
-            }
-        }
-    }
-}());;(function () {
-    'use strict';
-
-    angular
-        .module('weblearner.services')
-        .factory('LoadScreenService', [
-            '$rootScope',
-            LoadScreenService
-        ]);
-
-    /**
-     * LoadScreenService
-     *
-     * The service that is used to communicate with the load screen directive in order to tell it to show or hide
-     *
-     * @param $rootScope
-     * @return {{show: show, hide: hide}}
-     * @constructor
-     */
-    function LoadScreenService($rootScope) {
-
-        // the service
-        var service = {
-            show: show,
-            hide: hide
-        };
-        return service;
-
-        //////////
-
-        /**
-         * Emit the event that indicates that the load screen should be displayed
-         */
-        function show() {
-            $rootScope.$broadcast('loadScreen.show');
-        }
-
-        /**
-         * Emit the event that indicates that the load screen should not be displayed
-         */
-        function hide() {
-            $rootScope.$broadcast('loadScreen.hide');
-        }
-    }
-}());;(function () {
-    'use strict';
-
-    angular
-        .module('weblearner.services')
-        .factory('SelectionService', SelectionService);
-
-    /**
-     * SelectionService
-     *
-     * The Service that is used in this application to mark javascript objects as selected by the user. There are
-     * filters, controllers & directives that make use of this service, but I don't want to list them all here... yet.
-     *
-     * @return {{getSelected: getSelected, select: select, deselect: deselect, selectAll: selectAll, deselectAll: deselectAll, removeSelection: removeSelection, isSelected: isSelected, getPropertyName: *}}
-     * @constructor
-     */
-    function SelectionService() {
-
-        /**
-         * The property whose value determines whether an object is selected or not.
-         *
-         * @type {string}
-         * @private
-         */
-        var _propertyName = "_selected";
-
-        //////////
-
-        // the service
-        var service = {
-            getSelected: getSelected,
-            select: select,
-            deselect: deselect,
-            selectAll: selectAll,
-            deselectAll: deselectAll,
-            removeSelection: removeSelection,
-            isSelected: isSelected,
-            getPropertyName: getPropertyName()
-        };
-        return service;
-
-        //////////
-
-        /**
-         * Filters all objects where the property '_selected' doesn't exists or is false.
-         *
-         * @param items
-         * @return {Array}
-         */
-        function getSelected(items) {
-            return _.filter(items, function (item) {
-                return item[_propertyName] == true;
-            });
-        }
-
-        /**
-         * Sets the selected flag for an object to true.
-         *
-         * @param item
-         */
-        function select(item) {
-            item[_propertyName] = true;
-        }
-
-        /**
-         * Sets the selected flag for an object to false.
-         *
-         * @param item
-         */
-        function deselect(item) {
-            item[_propertyName] = false
-        }
-
-        /**
-         * Selects all items.
-         *
-         * @param items
-         */
-        function selectAll(items) {
-            _.forEach(items, select)
-        }
-
-        /**
-         * Deselects all items
-         *
-         * @param items
-         */
-        function deselectAll(items) {
-            _.forEach(items, deselect)
-        }
-
-        /**
-         * Removes the property '_selected' from all items.
-         *
-         * @param items
-         */
-        function removeSelection(items) {
-            if (!angular.isArray(items)) {
-                items = [items];
-            }
-            _.forEach(items, function (item) {
-                delete item[_propertyName];
-            })
-        }
-
-        /**
-         * Checks if the property '_selected' exists and what value it has.
-         *
-         * @param item
-         * @return boolean
-         */
-        function isSelected(item) {
-            return angular.isUndefined(item._selected) ? false : item._selected;
-        }
-
-        /**
-         * Get the name of the property whose value marks an object as selected.
-         *
-         * @return {string}
-         */
-        function getPropertyName() {
-            return _propertyName;
-        }
-    }
-}());;(function(){
-    'use strict';
-
-    angular
-        .module('weblearner.services')
-        .factory('SessionService', [
-            '$rootScope',
-            SessionService
-        ]);
-
-    /**
-     * SessionService
-     *
-     * The session that is used in this application to save data in the session storage of the browser to store data in
-     * between page refreshes in the same tab. So the project doesn't have to be fetched from the server every time the
-     * page refreshes
-     *
-     * @param $rootScope
-     * @return {{project: {get: getProject, save: saveProject, remove: removeProject}}}
-     * @constructor
-     */
-    function SessionService($rootScope) {
-
-        // the service
-        var service = {
-            project: {
-                get: getProject,
-                save: saveProject,
-                remove: removeProject
-            }
-        };
-        return service;
-
-        //////////
-
-        /**
-         * Get the stored project object from the session storage
-         *
-         * @return {Object|Array|string|number|*}
-         */
-        function getProject() {
-            return angular.fromJson(sessionStorage.getItem('project'));
-        }
-
-        /**
-         * Save a project into the session storage end emit the 'project.opened' event
-         *
-         * @param project
-         */
-        function saveProject(project) {
-            sessionStorage.setItem('project', angular.toJson(project));
-            $rootScope.$broadcast('project.opened');
-        }
-
-        /**
-         * Remove the stored project from session storage an emit the 'project.closed' event
-         */
-        function removeProject() {
-            sessionStorage.removeItem('project');
-            $rootScope.$broadcast('project.closed');
-        }
-    }
-}());;(function () {
-    'use strict';
-
-    angular
-        .module('weblearner.services')
-        .service('TestResultsChartService', TestResultsChartService);
-
-    /**
-     * @return {{createChartDataFromMultipleTestResults: createChartDataFromMultipleTestResults, createChartDataFromSingleCompleteTestResult: createChartDataFromSingleCompleteTestResult}}
-     * @constructor
-     */
-    function TestResultsChartService() {
-
-        var chartProperties = {
-            AMOUNT_OF_SYMBOLS: 0,
-            DURATION: 1,
-            AMOUNT_OF_RESETS: 2
-        };
-
-        var service = {
-            createChartDataFromMultipleTestResults: createChartDataFromMultipleTestResults,
-            createChartDataFromSingleCompleteTestResult: createChartDataFromSingleCompleteTestResult,
-            chartProperties: chartProperties
-        };
-        return service;
-
-        //////////
-
-        /**
-         * Create a chart.js conform dataset for a line or a bar chart
-         *
-         * @param label
-         * @param data
-         * @return {{label: *, fillColor: string, strokeColor: string, pointColor: string, pointStrokeColor: string, pointHighlightFill: string, pointHighlightStroke: string, data: *}}
-         * @private
-         */
-        function _createDataSet(label, data) {
-
-            var dataSet = {
-                label: label,
-                fillColor: "rgba(220,220,220,0.2)",
-                strokeColor: "rgba(220,220,220,1)",
-                pointColor: "rgba(220,220,220,1)",
-                pointStrokeColor: "#fff",
-                pointHighlightFill: "#fff",
-                pointHighlightStroke: "rgba(220,220,220,1)",
-                data: data
-            };
-            return dataSet;
-        }
-
-        //////////
-
-        /**
-         * @param results
-         * @return {{labels: Array, datasets: *[]}}
-         */
-        function createChartDataFromMultipleTestResults(results) {
-
-            var chartData = {
-                labels: [],
-                datasets: [
-                    _createDataSet('Symbols', []),
-                    _createDataSet('Duration', []),
-                    _createDataSet('Resets', [])
-                ]
-            };
-
-            _.forEach(results, function (result) {
-                chartData.labels.push('Test ' + result.testNo);
-                chartData.datasets[chartProperties.AMOUNT_OF_SYMBOLS]
-                    .data.push(result.sigma.length);
-                chartData.datasets[chartProperties.DURATION]
-                    .data.push(result.duration);
-                chartData.datasets[chartProperties.AMOUNT_OF_RESETS]
-                    .data.push(result.amountOfResets);
-            });
-
-            return chartData;
-        }
-
-        /**
-         * @param results
-         * @return {{labels: Array, datasets: *[]}}
-         */
-        function createChartDataFromSingleCompleteTestResult(results) {
-
-            var chartData = {
-                labels: [],
-                datasets: [
-                    _createDataSet('Symbols', []),
-                    _createDataSet('Duration', []),
-                    _createDataSet('Resets', [])
-                ]
-            };
-
-            _.forEach(results, function (result) {
-                chartData.labels.push('Step ' + result.stepNo);
-                chartData.datasets[chartProperties.AMOUNT_OF_SYMBOLS]
-                    .data.push(result.sigma.length);
-                chartData.datasets[chartProperties.DURATION]
-                    .data.push(result.duration);
-                chartData.datasets[chartProperties.AMOUNT_OF_RESETS]
-                    .data.push(result.amountOfResets);
-            });
-
-            return chartData;
-        }
-    }
-}());
-;(function () {
-    'use strict';
-
-    angular
-        .module('weblearner.services')
-        .factory('WebElementPickerService', [
-            '$rootScope',
-            WebElementPickerService
-        ]);
-
-    /**
-     * WebElementPickerService
-     *
-     * The service that is used to communicate with the webElementPicker directive.
-     *
-     * @param $rootScope
-     * @return {{open: open, close: close, ok: ok}}
-     * @constructor
-     */
-    function WebElementPickerService($rootScope) {
-
-        // the service
-        var service = {
-            open: open,
-            close: close,
-            ok: ok
-        };
-        return service;
-
-        //////////
-
-        /**
-         * Tell the webElementPicker to be displayed. Listen to the 'webElementPicker.open' event to get notified when
-         * the webElementPicker gets closed.
-         */
-        function open() {
-            $rootScope.$broadcast('webElementPicker.open');
-        }
-
-        /**
-         * Tell the webElementPicker to hide. Listen to the 'webElementPicker.close' event to get notified when the
-         * webElementPicker gets closed.
-         */
-        function close() {
-            $rootScope.$broadcast('webElementPicker.close');
-        }
-
-        /**
-         * The webElementPicker calls this function with a parameter {url: .., selector: ...} when the user selected
-         * an element and clicks on the 'ok' button.
-         *
-         * @param data
-         */
-        function ok(data) {
-            $rootScope.$broadcast('webElementPicker.ok', data);
-        }
-    }
-}());;(function () {
-    'use strict';
-
-    angular
-        .module('weblearner.filters')
-        .filter('first', first);
-
-    /**
-     * Returns the first element of an array.
-     *
-     * @return {Function}
-     */
-    function first() {
-        return function (items) {
-            if (angular.isArray(items) && items.length > 0) {
-                return _.first(items);
-            } else {
-                return undefined;
-            }
-        }
-    }
-}());;(function () {
-    'use strict';
-
-    // nice names for learnAlgorithms
-    // nice names for web and rest actions
-
-    angular
-        .module('weblearner.filters')
-        .filter('niceEqOracleName', [
-            'EqOraclesEnum',
-            niceEqOracleName
-        ]);
-
-    function niceEqOracleName(EqOraclesEnum) {
-        return function (eqOracleType) {
-            switch (eqOracleType) {
-                case EqOraclesEnum.COMPLETE:
-                    return 'Complete';
-                    break;
-                case EqOraclesEnum.RANDOM:
-                    return 'Random';
-                    break;
-                case  EqOraclesEnum.SAMPLE:
-                    return 'Manual';
-                    break;
-                default :
-                    return '';
-                    break;
-            }
-        }
-    }
-
-    angular
-        .module('weblearner.filters')
-        .filter('niceLearnAlgorithmName', [
-            'LearnAlgorithmsEnum',
-            niceLearnAlgorithmName
-        ]);
-
-    function niceLearnAlgorithmName(LearnAlgorithmsEnum) {
-        return function (algorithm) {
-            switch (algorithm) {
-                case LearnAlgorithmsEnum.DHC:
-                    return 'DHC';
-                    break;
-                case LearnAlgorithmsEnum.EXTENSIBLE_LSTAR:
-                    return 'L*';
-                    break;
-                case LearnAlgorithmsEnum.DISCRIMINATION_TREE:
-                    return 'Discrimination Tree';
-                    break;
-                default :
-                    return '';
-                    break;
-            }
-        }
-    }
-
-}());;(function () {
-    'use strict';
-
-    angular
-        .module('weblearner.filters')
-        .filter('selected', [
-            'SelectionService',
-            selected
-        ]);
-
-    /**
-     * Filters an array of items and returns the selected ones.
-     *
-     * @param SelectionService
-     * @return {Function}
-     */
-    function selected(SelectionService) {
-        return function (items) {
-            return _.filter(items, function (item) {
-                return SelectionService.isSelected(item);
-            })
-        }
-    }
-}());;(function () {
-    'use strict';
-
-    angular
-        .module('weblearner.filters')
-        .filter('typeOfRest', typeOfRest);
-
-    /**
-     * The filter that takes an array of objects and returns only those with a property 'type' with the value 'rest'
-     *
-     * @return {Function}
-     */
-    function typeOfRest() {
-        return function (list) {
-            return _.filter(list, {type: 'rest'})
-        }
-    }
-}());;(function () {
-    'use strict';
-
-    angular
-        .module('weblearner.filters')
-        .filter('typeOfWeb', typeOfWeb);
-
-    /**
-     * The filter that takes an array of objects and returns only those with a property 'type' with the value 'web'
-     *
-     * @return {Function}
-     */
-    function typeOfWeb() {
-        return function (list) {
-            return _.filter(list, {type: 'web'})
-        }
-    }
+}());;(function () {
+    'use strict';
+
+    angular
+        .module('weblearner.directives')
+        .directive('fileDropzone', fileDropzone);
+
+    /**
+     * fileDropzone
+     *
+     * This directives makes any element a place to drop files from the local pc. Currently this directive only
+     * supports to read files as a text.
+     *
+     * @return {{restrict: string, scope: {onLoaded: string}, link: link}}
+     */
+    function fileDropzone() {
+
+        var directive = {
+            restrict: 'A',
+            scope: {
+                onLoaded: '&'
+            },
+            link: link
+        };
+        return directive;
+
+        //////////
+
+        /**
+         * @param scope
+         * @param el
+         * @param attrs
+         */
+        function link(scope, el, attrs) {
+
+            var _reader = new FileReader();
+
+            //////////
+
+            // call function that was passed as onLoaded with the result of the FileReader
+            _reader.onload = function (e) {
+                scope.onLoaded()(e.target.result);
+            };
+
+            // add dragover event
+            el.on('dragover', function (e) {
+                e.preventDefault();
+                e.stopPropagation();
+                e.dataTransfer.dropEffect = 'copy';
+            });
+
+            el.on('dragenter', function(){
+                el[0].style.outline = '4px solid rgba(0,0,0,0.2)'
+            }).on('dragleave', function(){
+                el[0].style.outline = '0'
+            });
+
+            // add drop event and read files
+            el.on('drop', function (e) {
+                e.preventDefault();
+                e.stopPropagation();
+                readFiles(e.dataTransfer.files);
+                el[0].style.outline = '0'
+            });
+
+            //////////
+
+            /**
+             * Read files as a text file
+             * @param files
+             */
+            function readFiles(files) {
+                _.forEach(files, function (file) {
+                    _reader.readAsText(file);
+                })
+            }
+        }
+    }
+}());;(function () {
+    'use strict';
+
+    angular
+        .module('weblearner.directives')
+        .directive('fitParentDimensions', [
+            '$window',
+            fitParentDimensions
+        ]);
+
+    /**
+     * fitParentDimensions
+     *
+     * This directive changes the dimensions of an element to its parent element. Optionally you can trigger this
+     * behaviour by passing the value 'true' to the parameter bindResize so that every time the window resizes,
+     * the dimensions of the element will be updated.
+     *
+     * By setting 'asStyle' to 'true', the dimensions will be written in the style attribute of the element. Otherwise
+     * this directive creates the width and height attribute.
+     *
+     * As Default, both options are disabled.
+     *
+     * @param $window
+     * @return {{scope: {bindResize: string}, link: link}}
+     */
+    function fitParentDimensions($window) {
+
+        // the directive
+        var directive = {
+            restrict: 'A',
+            scope: {
+                bindResize: '=',
+                asStyle: '='
+            },
+            link: link
+        };
+        return directive;
+
+        //////////
+
+        /**
+         * @param scope
+         * @param el
+         * @param attrs
+         */
+        function link(scope, el, attrs) {
+
+            var _parent = el.parent()[0];
+
+            //////////
+
+            if (scope.bindResize) {
+                angular.element($window).on('resize', fitToParent)
+            }
+
+            fitToParent();
+
+            //////////
+
+            /**
+             * Set the element to the dimensions of its parent
+             */
+            function fitToParent() {
+
+                var width = _parent.offsetWidth;
+                var height = _parent.offsetHeight;
+
+                if (scope.asStyle) {
+                    el[0].style.width = width + 'px';
+                    el[0].style.height = height + 'px';
+                } else {
+                    el[0].setAttribute('width', width);
+                    el[0].setAttribute('height', height);
+                }
+            }
+        }
+    }
+}());;(function(){
+	'use strict';
+	
+	angular
+		.module('weblearner.directives')
+		.directive('fixOnScroll', [
+			'$window',
+			fixOnScroll
+		]);
+
+	function fixOnScroll($window) {
+	
+		var directive = {
+			link: link
+		};
+		return directive;
+		
+		//////////
+		
+		function link (scope, el, attrs) {
+		
+			// get settings from attribute (top & class)
+			var settings = scope.$eval(attrs.fixOnScroll);
+			if (angular.isUndefined(settings.top) || angular.isUndefined(settings.class)) {
+				 return;
+			}
+
+			// get element height for the placeholder element
+			var height = el[0].offsetHeight;
+
+			// create, configure, hide & append the placeholder element after the element
+			var placeholder = document.createElement('div');
+			placeholder.style.height = height + 'px';
+			placeholder.style.display = 'none';
+			el.after(placeholder);
+
+			// listen to window scroll event and add or remove the specified class to or from the element
+			// and show or hide the placeholder for a smooth scrolling behaviour
+			angular.element($window).on('scroll', function () {
+				 if ($window.scrollY >= settings.top) {
+					  if (!el.hasClass(settings.class)) {
+							placeholder.style.display = 'block';
+							el.addClass(settings.class);
+					  }
+				 } else {
+					  if (el.hasClass(settings.class)) {
+							placeholder.style.display = 'none';
+							el.removeClass(settings.class);
+					  }
+				 }
+			})
+		}
+	}
+}());
+;(function(){
+    'use strict';
+
+    angular
+        .module('weblearner.directives')
+        .directive('formatDateTime', formatDateTime);
+
+    function formatDateTime() {
+
+        var directive = {
+            scope: {
+                date: '=formatDateTime',
+                format: '=formatTo'
+            },
+            link: link
+        };
+        return directive;
+
+        //////////
+
+        function link(scope, el, attrs){
+
+        }
+    }
+}());;(function(){
+
+    angular
+        .module('weblearner.directives')
+        .directive('hypothesis', [
+            '$window',
+            hypothesis
+        ]);
+
+    function hypothesis ($window) {
+
+        var directive = {
+            scope: {
+                test: '=',
+                counterExample: '='
+            },
+            templateUrl: 'app/partials/directives/hypothesis.html',
+            link: link
+        };
+        return directive;
+
+        //////////
+
+        function link (scope, el, attrs) {
+
+            var _svg;
+            var _svgGroup;
+            var _svgContainer;
+            var _graph;
+            var _renderer;
+
+            //////////
+
+            scope.$watch('test', function(test){
+                if (angular.isDefined(test) && test != null) {
+                    if (angular.isDefined(_svg)){
+                        el.find('svg')[0].innerHTML = '';
+                    }
+                    createHypothesis();
+                }
+            });
+
+            //////////
+
+            function createHypothesis () {
+                initGraph();
+                layoutGraph();
+                renderGraph();
+            }
+
+            function initGraph() {
+
+                _svg = d3.select(el.find('svg')[0]);
+                _svgGroup = _svg.append("g");
+                _svgContainer = _svg.node().parentNode;
+
+                _graph = new graphlib.Graph({
+                    directed: true,
+                    multigraph: true
+                });
+                _graph.setGraph({edgesep: 25});
+            }
+
+            function layoutGraph() {
+
+                _.forEach(scope.test.hypothesis.nodes, function (node, i) {
+                    _graph.setNode("" + i, {shape: 'circle', label: node.toString(), width: 25});
+                });
+
+                _.forEach(scope.test.hypothesis.edges, function (edge, i) {
+                    var edgeName =  edge.from + "-" + edge.to + "|" + i;
+                    _graph.setEdge(edge.from, edge.to, {label: edge.input + "/" + edge.output, labeloffset: 5}, edgeName);
+                });
+
+                dagreD3.dagre.layout(_graph, {});
+            }
+
+            function renderGraph() {
+
+                _renderer = new dagreD3.render();
+                _renderer(_svgGroup, _graph);
+
+                _svg.selectAll('.edgeLabel').on('click', function(){
+
+                    var el = this.getElementsByTagName('tspan')[0];
+                    var label = el.innerHTML.split('/');
+
+                    scope.counterExample.input += (label[0] + ',');
+                    scope.counterExample.output += (label[1] + ',');
+                    scope.$apply()
+                });
+
+                // Center graph
+                var xCenterOffset = (_svgContainer.clientWidth - _graph.graph().width) / 2;
+                _svgGroup.attr("transform", "translate(" + xCenterOffset + ", 100)");
+
+                // Create and handle zoom event
+                var zoom = d3.behavior.zoom()
+                    .scaleExtent([0.1, 10])
+                    .translate([xCenterOffset, 100])
+                    .on("zoom", zoomHandler);
+
+                function zoomHandler() {
+                    _svgGroup.attr('transform', 'translate(' + zoom.translate() + ')' + ' scale(' + zoom.scale() + ')');
+                }
+
+                // attach zoom event to svg g
+                zoom(_svg);
+
+                function fitSize() {
+                    _svg.attr("width", _svgContainer.clientWidth);
+                    _svg.attr("height", _svgContainer.clientHeight);
+                }
+
+                fitSize();
+
+                angular.element($window).on('resize', fitSize);
+            }
+        }
+    }
+}());;(function () {
+    'use strict';
+
+    angular
+        .module('weblearner.directives')
+        .directive('panelManager', panelManager);
+
+    function panelManager() {
+
+        var template = '' +
+            '<div style="position: absolute; top: 50px; bottom: 0; width: 100%;">' +
+            '   <div ng-click="addPanel()" style="position: absolute; right: 0; top: 0; bottom: 0; width: 40px; background: #f2f2f2; border-left: 1px solid #e7e7e7"></div>' +
+            '   <div style="position: absolute; left: 0; top: 0; bottom: 0; right: 40px; background: #fff" ng-transclude></div>' +
+            '</div>';
+
+        var directive = {
+            template: template,
+            transclude: true,
+            scope: {
+                panels: '=panelManager'
+            },
+            controller: [
+                '$scope',
+                controller
+            ]
+        };
+        return directive;
+
+        //////////
+
+        function controller($scope) {
+
+            this.getPanels = function () {
+                return $scope.panels;
+            };
+
+            this.closePanelAt = function (index) {
+                $scope.panels.splice(index, 1);
+                $scope.$apply();
+
+                // has to call resize so that the hypothesis svg is rezsied properly
+                window.dispatchEvent(new Event('resize'));
+            };
+
+            //////////
+
+            $scope.addPanel = function () {
+                $scope.panels.push(null)
+            }
+        }
+    }
+
+    angular
+        .module('weblearner.directives')
+        .directive('panel', panel);
+
+    function panel() {
+
+        var template = '<div class="panel" style="position: absolute; top: 0; bottom: 0; width: 100%;" ng-transclude></div>';
+
+        var directive = {
+            require: '^panelManager',
+            template: template,
+            transclude: true,
+            link: link,
+            scope: {
+                index: '=panelIndex'
+            }
+        };
+        return directive;
+
+        //////////
+
+        function link(scope, el, attrs, ctrl) {
+
+            var panel = el.children()[0];
+            scope.panels = ctrl.getPanels();
+
+            //////////
+
+            scope.$watch('panels.length', init);
+            init();
+
+            //////////
+
+            function init() {
+                panel.style.width = (100 / scope.panels.length) + '%';
+                panel.style.left = ((100 / scope.panels.length) * (scope.index)) + '%';
+            }
+        }
+    }
+
+    angular
+        .module('weblearner.directives')
+        .directive('panelCloseButton', panelCloseButton);
+
+    function panelCloseButton() {
+
+        var directive = {
+            require: '^panelManager',
+            link: link
+        };
+        return directive;
+
+        //////////
+
+        function link(scope, el, attrs, ctrl) {
+
+            var index = parseInt(attrs.panelCloseButton);
+
+            el.on('click', closePanel);
+
+            function closePanel() {
+                ctrl.closePanelAt(index);
+            }
+        }
+    }
+
+    angular
+        .module('weblearner.directives')
+        .directive('hypothesisSlideshowPanel', hypothesisSlideshowPanel);
+
+    function hypothesisSlideshowPanel() {
+
+        var directive = {
+            require: '^panelManager',
+            scope: {
+                result: '=',
+                panelIndex: '@'
+            },
+            templateUrl: 'app/partials/directives/hypothesis-panel.html',
+            link: link
+        };
+        return directive;
+
+        //////////
+
+        function link(scope, el, attrs, ctrl) {
+
+            scope.index;
+            scope.pointer = scope.result.length - 1;
+            scope.panels = ctrl.getPanels();
+
+            //////////
+
+            scope.$watch('panels.length', init);
+
+            //////////
+
+            function init() {
+                scope.index = parseInt(scope.panelIndex);
+            }
+
+            //////////
+
+            scope.firstStep = function () {
+                scope.pointer = 0;
+            };
+
+            scope.previousStep = function () {
+                if (scope.pointer - 1 < 0) {
+                    scope.lastStep();
+                } else {
+                    scope.pointer--;
+                }
+            };
+
+            scope.nextStep = function () {
+                if (scope.pointer + 1 > scope.result.length - 1) {
+                    scope.firstStep();
+                } else {
+                    scope.pointer++;
+                }
+            };
+
+            scope.lastStep = function () {
+                scope.pointer = scope.result.length - 1;
+            };
+
+            scope.getCurrentStep = function () {
+                return scope.result[scope.pointer];
+            }
+        }
+    }
+}());;(function () {
+    'use strict';
+
+    angular
+        .module('weblearner.directives')
+        .directive('ifIsTypeOfRest', ['ngIfDirective', ifIsTypeOfRest]);
+
+    function ifIsTypeOfRest(ngIfDirective) {
+        var ngIf = ngIfDirective[0];
+
+        var directive = {
+            transclude: ngIf.transclude,
+            priority: ngIf.priority,
+            terminal: ngIf.terminal,
+            restrict: ngIf.restrict,
+            link: link
+        };
+        return directive;
+
+        //////////
+
+        function link(scope, el, attrs){
+            var value = scope.$eval(attrs['ifIsTypeOfRest']);
+
+            attrs.ngIf = function(){
+                return value == 'rest';
+            };
+            ngIf.link.apply(ngIf, arguments);
+        }
+    }
+}());;(function () {
+    'use strict';
+
+    angular
+        .module('weblearner.directives')
+        .directive('ifIsTypeOfWeb', ['ngIfDirective', ifIsTypeOfWeb]);
+
+    function ifIsTypeOfWeb(ngIfDirective) {
+        var ngIf = ngIfDirective[0];
+
+        var directive = {
+            transclude: ngIf.transclude,
+            priority: ngIf.priority,
+            terminal: ngIf.terminal,
+            restrict: ngIf.restrict,
+            link: link
+        };
+        return directive;
+
+        //////////
+
+        function link(scope, el, attrs){
+            var value = scope.$eval(attrs['ifIsTypeOfWeb']);
+
+            attrs.ngIf = function(){
+                return value == 'web';
+            };
+            ngIf.link.apply(ngIf, arguments);
+        }
+    }
+}());;(function () {
+    'use strict';
+
+    angular
+        .module('weblearner.directives')
+        .directive('loadScreen', loadScreen);
+
+    function loadScreen() {
+
+        var directive = {
+            scope: {},
+            templateUrl: 'app/partials/directives/load-screen.html',
+            controller: [
+                '$scope',
+                controller
+            ]
+        };
+        return directive;
+
+        //////////
+
+        function controller($scope) {
+
+            $scope.counter = 0;
+
+            //////////
+
+            $scope.$on('loadScreen.show', show);
+            $scope.$on('loadScreen.hide', hide);
+
+            //////////
+
+            function show() {
+                $scope.counter++;
+            }
+
+            function hide() {
+                $scope.counter--;
+                if ($scope.counter < 0) {
+                    $scope.counter = 0;
+                }
+            }
+        }
+    }
+}());;(function () {
+    'use strict';
+
+    angular
+        .module('weblearner.directives')
+        .directive('openActionCreateModal', [
+            '$modal', 'ngToast',
+            openActionCreateModal
+        ]);
+
+    function openActionCreateModal($modal, toast) {
+
+        var directive = {
+            restrict: 'EA',
+            scope: {
+                symbol: '=',
+                onCreated: '&'
+            },
+            link: link
+        };
+        return directive;
+
+        //////////
+
+        function link(scope, el, attr) {
+
+            el.on('click', handleModal);
+
+            function handleModal() {
+
+                var modal = $modal.open({
+                    templateUrl: 'app/partials/modals/modal-action-create.html',
+                    controller: 'ActionCreateController',
+                    resolve: {
+                        modalData: function () {
+                            return {
+                                symbol: angular.copy(scope.symbol)
+                            };
+                        }
+                    }
+                });
+
+                // when successfully creating a symbol at the new to the list
+                modal.result.then(function (action) {
+                    scope.onCreated()(action);
+                    toast.create({
+                        class: 'success',
+                        content: 'Action created'
+                    });
+                });
+            }
+        }
+    }
+}());;(function() {
+    'use strict';
+
+    angular
+        .module('weblearner.directives')
+        .directive('openActionUpdateModal', [
+            '$modal', 'ngToast',
+            openActionUpdateModal
+        ]);
+
+    function openActionUpdateModal($modal, toast) {
+        var directive = {
+            restrict: 'EA',
+            scope: {
+                symbol: '=',
+                action: '=',
+                onUpdated: '&'
+            },
+            link: link
+        };
+        return directive;
+
+        //////////
+
+        function link(scope, el, attr) {
+
+            el.on('click', handleModal);
+
+            function handleModal() {
+
+                if (angular.isUndefined(scope.action)) {
+                    return;
+                }
+
+                var modal = $modal.open({
+                    templateUrl: 'app/partials/modals/modal-action-update.html',
+                    controller: 'ActionUpdateController',
+                    resolve: {
+                        modalData: function () {
+                            return {
+                                symbol: angular.copy(scope.symbol),
+                                action: angular.copy(scope.action)
+                            };
+                        }
+                    }
+                });
+
+                // when successfully creating a symbol at the new to the list
+                modal.result.then(function (action) {
+                    toast.create({
+                        class: 'success',
+                        content: 'Action updated'
+                    });
+                    scope.onUpdated()(action);
+                });
+            }
+        }
+    }
+}());;(function () {
+    'use strict';
+
+    angular
+        .module('weblearner.directives')
+        .directive('openSymbolCreateModal', [
+            '$modal',
+            openSymbolCreateModal
+        ]);
+
+    function openSymbolCreateModal($modal) {
+        var directive = {
+            restrict: 'EA',
+            scope: {
+                symbolType: '@',
+                projectId: '@',
+                onCreated: '&'
+            },
+            link: link
+        };
+        return directive;
+
+        //////////
+
+        function link(scope, el, attrs) {
+
+            el.on('click', handleModal);
+
+            function handleModal() {
+                var modal = $modal.open({
+                    templateUrl: 'app/partials/modals/modal-symbol-create.html',
+                    controller: 'SymbolCreateController',
+                    resolve: {
+                        config: function () {
+                            return {
+                                symbolType: scope.symbolType,
+                                projectId: scope.projectId
+                            }
+                        }
+                    }
+                });
+                modal.result.then(function (symbol) {
+                    scope.onCreated()(symbol);
+                })
+            }
+        }
+    }
+}());;(function () {
+    'use strict';
+
+    angular
+        .module('weblearner.directives')
+        .directive('openSymbolUpdateModal', [
+            '$modal',
+            openSymbolUpdateModal
+        ]);
+
+    function openSymbolUpdateModal($modal) {
+
+        var directive = {
+            restrict: 'EA',
+            scope: {
+                symbol: '=',
+                onUpdated: '&'
+            },
+            link: link
+        };
+        return directive;
+
+        //////////
+
+        function link(scope, el, attrs) {
+
+            el.on('click', handleModal);
+
+            function handleModal() {
+
+                if (angular.isUndefined(scope.symbol)) {
+                    return;
+                }
+
+                var modal = $modal.open({
+                    templateUrl: 'app/partials/modals/modal-symbol-update.html',
+                    controller: 'SymbolUpdateController',
+                    resolve: {
+                        modalData: function () {
+                            return {
+                                symbol: angular.copy(scope.symbol)
+                            };
+                        }
+                    }
+                });
+                modal.result.then(function (symbol) {
+                    scope.onUpdated()(symbol);
+                })
+            }
+        }
+    }
+}());;(function () {
+
+    angular
+        .module('weblearner.directives')
+        .directive('openTestDetailsModal', [
+            '$modal',
+            openTestDetailsModal
+        ]);
+
+    function openTestDetailsModal($modal) {
+
+        var directive = {
+            scope: {
+                test: '='
+            },
+            link: link
+        };
+        return directive;
+
+        //////////
+
+        function link(scope, el, attrs) {
+
+            el.on('click', handleModal);
+
+            function handleModal() {
+                if (angular.isDefined(scope.test)) {
+                    $modal.open({
+                        templateUrl: 'app/partials/modals/modal-test-details.html',
+                        controller: 'TestDetailsController',
+                        resolve: {
+                            modalData: function () {
+                                return {
+                                    test: angular.copy(scope.test)
+                                }
+                            }
+                        }
+                    })
+                }
+            }
+        }
+    }
+}());;(function () {
+    'use strict';
+
+    angular
+        .module('weblearner.directives')
+        .directive('openTestSetupSettingsModal', [
+            '$modal',
+            openTestSetupSettingsModal
+        ]);
+
+    function openTestSetupSettingsModal($modal) {
+
+        var directive = {
+            restrict: 'EA',
+            scope: {
+                learnConfiguration: '=',
+                onOk: '&'
+            },
+            link: link
+        };
+        return directive;
+
+        //////////
+
+        function link(scope, el, attr) {
+
+            el.on('click', handleModal);
+
+            function handleModal() {
+                var modal = $modal.open({
+                    templateUrl: 'app/partials/modals/modal-test-setup-settings.html',
+                    controller: 'TestSetupSettingsController',
+                    resolve: {
+                        modalData: function () {
+                            return {
+                                learnConfiguration: angular.copy(scope.learnConfiguration)
+                            };
+                        }
+                    }
+                });
+
+                // when successfully creating a symbol at the new to the list
+                modal.result.then(function (learnConfiguration) {
+                    scope.onOk()(learnConfiguration);
+                });
+            }
+        }
+    }
+}());;(function () {
+    'use strict';
+
+    angular
+        .module('weblearner.directives')
+        .directive('openWebElementPicker', [
+            'WebElementPickerService',
+            openWebElementPicker
+        ]);
+
+    function openWebElementPicker(WebElementPickerService) {
+
+        var directive = {
+            scope: {
+                url: '=',
+                selector: '='
+            },
+            link: link
+        };
+        return directive;
+
+        //////////
+
+        function link(scope, el, attrs) {
+
+            el.on('click', WebElementPickerService.open);
+
+            //////////
+
+            scope.$on('webElementPicker.ok', ok);
+
+            //////////
+
+            function ok(event, data) {
+                scope.url = data.url;
+                scope.selector = data.selector;
+            }
+        }
+    }
+}());;(function () {
+    'use strict';
+
+    angular
+        .module('weblearner.directives')
+        .directive('selectAllItemsCheckbox', [
+            'SelectionService',
+            selectAllItemsCheckbox
+        ]);
+
+    function selectAllItemsCheckbox(SelectionService) {
+
+        var directive = {
+            scope: {
+                items: '='
+            },
+            link: link
+        };
+        return directive;
+
+        //////////
+
+        function link(scope, el, attrs, selectionCtrl) {
+
+            el.on('change', changeSelection);
+
+            function changeSelection() {
+                if (this.checked) {
+                    SelectionService.selectAll(scope.items);
+                } else {
+                    SelectionService.deselectAll(scope.items);
+                }
+                scope.$apply();
+            }
+        }
+    }
+
+
+    angular
+        .module('weblearner.directives')
+        .directive('selectableList', selectableList);
+
+    function selectableList() {
+
+        var directive = {
+            transclude: true,
+            replace: true,
+            require: 'ngModel',
+            scope: {
+                items: '=ngModel'
+            },
+            template: ' <table class="table" >' +
+            '               <thead>' +
+            '                   <tr>' +
+            '                       <th style="width: 1px"></th>' +
+            '                       <th></th>' +
+            '                   </tr>' +
+            '               </thead>' +
+            '               <tbody ng-transclude>' +
+            '               </tbody>' +
+            '           </table>',
+            controller: ['$scope', controller]
+        };
+        return directive;
+
+        //////////
+
+        function controller($scope) {
+
+            this.getItems = function () {
+                return $scope.items;
+            };
+        }
+    }
+
+
+    angular
+        .module('weblearner.directives')
+        .directive('selectableListItem', selectableListItem);
+
+    function selectableListItem() {
+
+        var directive = {
+            require: '^selectableList',
+            replace: true,
+            transclude: true,
+            template: ' <tr ng-class="item._selected ? \'active\' : \'\'">' +
+            '               <td>' +
+            '                   <input type="checkbox" ng-model="item._selected"><br>' +
+            '               </td>' +
+            '               <td>' +
+            '                   <div ng-transclude></div>' +
+            '               </td>' +
+            '           </tr>',
+            link: link
+        };
+        return directive;
+
+        //////////
+
+        function link(scope, el, attrs, ctrl) {
+            scope.item = ctrl.getItems()[scope.$index];
+        }
+    }
+}());;(function () {
+    'use strict';
+
+    angular
+        .module('weblearner.directives')
+        .directive('widget', widget);
+
+    function widget() {
+
+        var template = '' +
+            '<div class="panel panel-default">' +
+            '   <div class="panel-heading">' +
+            '       <div class="pull-right">' +
+            '           <span class="panel-collapse-handle" ng-click="toggleCollapse()">' +
+            '               <i class="fa" ng-class="collapsed? \'fa-plus-square\' : \'fa-minus-square\'"></i>' +
+            '           </span>' +
+            '       </div>' +
+            '       <strong class="text-muted" ng-bind="title"></strong>' +
+            '   </div>' +
+            '   <div class="panel-body" ng-show="!collapsed" ng-transclude></div>' +
+            '</div>';
+
+        ///////////
+
+        var directive = {
+            scope: {
+                collapsed: '='
+            },
+            template: template,
+            transclude: true,
+            link: link
+        };
+        return directive;
+
+        function link(scope, el, attrs) {
+
+            scope.title = attrs.widgetTitle || 'Untitled';
+            scope.collapsed = scope.collapsed || false;
+
+            scope.toggleCollapse = function () {
+                scope.collapsed = !scope.collapsed;
+            }
+        }
+    }
+
+
+    angular
+        .module('weblearner.directives')
+        .directive('widgetCounterExamples', widgetCounterExamples);
+
+    function widgetCounterExamples() {
+
+        var directive = {
+            templateUrl: 'app/partials/widgets/widget-counter-examples.html',
+            scope: {
+                counterExamples: '=',
+                newCounterExample: '=counterExample'
+            },
+            controller: ['$scope', controller]
+        }
+        return directive;
+
+        function controller($scope) {
+
+            //$scope.newCounterExample = {
+            //    input: '',
+            //    output: ''
+            //};
+
+            console.log($scope.newCounterExample)
+
+            //////////
+
+            $scope.$watch('counterExamples.length', function (n, o) {
+                console.log(n)
+            });
+
+            //////////
+
+            $scope.addCounterExample = function () {
+
+                var ce = {
+                    input: [],
+                    output: []
+                };
+
+                _.forEach($scope.newCounterExample.input.split(','), function (input) {
+                    if (input.trim() != ''){
+                        ce.input.push(input.trim())
+                    }
+                });
+
+                _.forEach($scope.newCounterExample.output.split(','), function (output) {
+                    if (output.trim() != ''){
+                        ce.output.push(output.trim())
+                    }
+                });
+
+                $scope.counterExamples.push(ce);
+                $scope.newCounterExample.input = '';
+                $scope.newCounterExample.output = '';
+            };
+
+            $scope.removeCounterExample = function (ce, index) {
+
+                $scope.counterExamples.splice(index, 1);
+            }
+        }
+    }
+
+
+    angular
+        .module('weblearner.directives')
+        .directive('widgetTestResumeSettings', widgetTestResumeSettings);
+
+    function widgetTestResumeSettings() {
+
+        var directive = {
+            templateUrl: 'app/partials/widgets/widget-test-resume-settings.html',
+            scope: {
+                configuration: '='
+            },
+            controller: ['$scope', 'EqOraclesEnum', 'EqOracleService', controller]
+        };
+        return directive;
+
+        function controller($scope, EqOraclesEnum, EqOracleService) {
+
+            $scope.eqOracles = EqOraclesEnum;
+
+            //////////
+
+            $scope.$watch('configuration.eqOracle.type', function(type){
+                $scope.configuration.eqOracle = EqOracleService.create(type);
+            });
+        }
+    }
+}());;(function () {
+    'use strict';
+
+    angular
+        .module('weblearner.directives')
+        .directive('testResultsChart', testResultsChart);
+
+    /**
+     * testResultsChart
+     *
+     * The directive that is placed somewhere in your html markup in order to display the charts for displaying
+     * the statistics of some test results.
+     *
+     * Use the attribute 'chart-data' on the element of the directive to pass the data that should be plotted
+     *
+     * @return {{scope: {chartData: string}, controller: *[], template: string}}
+     */
+    function testResultsChart() {
+
+        var template = '' +
+            '<div>' +
+            '   <canvas id="test-results-chart" width="800" height="400"></canvas>' +
+            '   <hr>' +
+            '   <div class="text-center">' +
+            '       <button class="btn btn-default btn-sm" ng-class="visibleChartProperty == chartProperties.DURATION ? \'active\' : \'\'" ng-click="showDuration()">Duration</button>' +
+            '       <button class="btn btn-default btn-sm" ng-class="visibleChartProperty == chartProperties.AMOUNT_OF_RESETS ? \'active\' : \'\'" ng-click="showResets()">#Resets</button>' +
+            '       <button class="btn btn-default btn-sm" ng-class="visibleChartProperty == chartProperties.AMOUNT_OF_SYMBOLS ? \'active\' : \'\'" ng-click="showSymbols()">#Symbols</button>' +
+            '   </div>' +
+            '</div>';
+
+        //////////
+
+        var directive = {
+            scope: {
+                chartData: '='
+            },
+            controller: [
+                '$scope', '$element', 'TestResultsChartService',
+                controller
+            ],
+            template: template
+        };
+        return directive;
+
+        //////////
+
+        /**
+         * The controller for the directive testResultsChart that can be required by other directives
+         *
+         * @param $scope - the current scope
+         * @param $element - the root element of the directive
+         */
+        function controller($scope, $element, TestResultsChartService) {
+
+            // The canvas on which the charts will be drawn
+            var canvas = $element.find('canvas')[0].getContext('2d');
+
+            // The chart.js Chart object
+            var chart;
+
+            // The update method that is dynamically set by other directives in order to update the canvas
+            var update;
+
+            //////////
+
+            $scope.chartProperties = TestResultsChartService.chartProperties;
+            
+            $scope.visibleChartProperty = $scope.chartProperties.AMOUNT_OF_SYMBOLS;
+
+            //////////
+
+            /**
+             * Draw a bar chart on the canvas from data
+             * @param data - the data in the format that is expected by chart.js
+             */
+            this.createBarChart = function (data) {
+                chart = new Chart(canvas).Bar(data, {responsive: true});
+            };
+
+            /**
+             * Draw a line chart on the canvas from data
+             * @param data - the data in the format that is expected by chart.js
+             */
+            this.createLineChart = function (data) {
+                chart = new Chart(canvas).Line(data, {responsive: true});
+            };
+
+            /**
+             * Returns the data that was passed as an argument to the directive
+             * @return {string|chartData}
+             */
+            this.getChartData = function () {
+                return $scope.chartData;
+            };
+
+            /**
+             * Set the method that is called to update the chart on the canvas
+             * @param f - the update function with to params (chart, property)
+             */
+            this.setUpdate = function (f) {
+                update = f;
+            };
+
+            //////////
+
+            /**
+             * Update the canvas and show the statistics for the duration of test results
+             */
+            $scope.showDuration = function () {
+                update(chart, $scope.chartProperties.DURATION);
+                $scope.visibleChartProperty = $scope.chartProperties.DURATION;
+            };
+
+            /**
+             * Update the canvas and show the statistics for the number of resets of test results
+             */
+            $scope.showResets = function () {
+                update(chart, $scope.chartProperties.AMOUNT_OF_RESETS);
+                $scope.visibleChartProperty = $scope.chartProperties.AMOUNT_OF_RESETS
+            };
+
+            /**
+             * Update the canvas and show the statistics for the number of symbols of test results
+             */
+            $scope.showSymbols = function () {
+                update(chart, $scope.chartProperties.AMOUNT_OF_SYMBOLS);
+                $scope.visibleChartProperty = $scope.chartProperties.AMOUNT_OF_SYMBOLS
+            }
+        }
+    }
+}());;(function () {
+    'use strict';
+
+    angular
+        .module('weblearner.directives')
+        .directive('testResultsChartMultipleFinal', testResultsChartMultipleFinal);
+
+    /**
+     * testResultsChartMultipleFinal
+     *
+     * The directive that should be applied to the element where the chart for the comparison of multiple final test
+     * results should be displayed. Requires that the directive 'testResultsChart' is applied to the element as well
+     * because it works with it.
+     *
+     * Displays a bar chart.
+     *
+     * @return {{require: string, link: link}}
+     */
+    function testResultsChartMultipleFinal() {
+
+        var directive = {
+            require: 'testResultsChart',
+            link: link
+        };
+        return directive;
+
+        //////////
+
+        /**
+         * @param scope
+         * @param el
+         * @param attrs
+         * @param ctrl - the controller from 'testResultsChart'
+         */
+        function link(scope, el, attrs, ctrl) {
+
+            // The cache that holds all chart.js data sets for a set of results
+            var datasets;
+
+            // get the chart data from the parent directive controller and initialize this directive
+            scope.chartData = ctrl.getChartData();
+            scope.$watch('chartData', init);
+
+            //////////
+
+            /**
+             * Initialize the directive
+             *
+             * @param data - the data in the format of a chart.js bar chart
+             */
+            function init(data) {
+                if (angular.isDefined(data)) {
+                    data = data[0];
+
+                    // save all data sets for later manipulation
+                    datasets = angular.copy(data.datasets);
+                    // show a single value
+                    data.datasets = [datasets[0]];
+
+                    ctrl.createBarChart(data);
+                    ctrl.setUpdate(update)
+                }
+            }
+
+            /**
+             * The method that updates the chart. It is called when the user wants to see another value of the test
+             *
+             * @param chart - the chart.js object
+             * @param property - the property that should be plotted on the canvas
+             */
+            function update(chart, property) {
+                _.forEach(datasets[property].data, function (value, i) {
+                    chart.datasets[0].bars[i].value = value;
+                });
+                chart.update();
+            }
+        }
+    }
+}());;(function () {
+    'use strict';
+
+    angular
+        .module('weblearner.directives')
+        .directive('testResultsChartSingleComplete', testResultsChartSingleComplete);
+
+    /**
+     * testResultsChartSingleComplete
+     *
+     * The directive that should be applied to the element where the chart for a single complete test result should be
+     * displayed. Requires that the directive 'testResultsChart' is applied to the element as well because it works with
+     * it.
+     *
+     * Displays a line chart if there are at least two steps from the test results to display, otherwise a bar chart
+     *
+     * @return {{require: string, link: link}}
+     */
+    function testResultsChartSingleComplete() {
+
+        var directive = {
+            require: 'testResultsChart',
+            link: link
+        };
+        return directive;
+
+        //////////
+
+        /**
+         * @param scope
+         * @param el
+         * @param attrs
+         * @param ctrl - the controller from 'testResultsChart'
+         */
+        function link(scope, el, attrs, ctrl) {
+
+            var datasets;
+
+            // get the chart data from the paren directive
+            scope.chartData = ctrl.getChartData();
+            scope.$watch('chartData', init);
+
+            //////////
+
+            /**
+             * Initialize the directive
+             * @param data
+             */
+            function init(data) {
+                if (angular.isDefined(data)) {
+                    data = data[0];
+
+                    datasets = angular.copy(data.datasets);
+                    data.datasets = [datasets[0]];
+
+                    if (data.datasets[0].data.length == 1) {
+                        ctrl.createBarChart(data);
+                        ctrl.setUpdate(updateBarChart)
+
+                    } else {
+                        ctrl.createLineChart(data);
+                        ctrl.setUpdate(updateLineChart)
+                    }
+                }
+            }
+
+            /**
+             * Update the displayable values of another property and update the chart when displaying a bar chart
+             *
+             * @param chart
+             * @param property
+             */
+            function updateBarChart(chart, property) {
+                _.forEach(datasets[property].data, function (value, i) {
+                    chart.datasets[0].bars[i].value = value;
+                });
+                chart.update();
+            }
+
+            /**
+             * Update the displayable values of another property and update the chart when displaying a line chart
+             *
+             * @param chart
+             * @param property
+             */
+            function updateLineChart(chart, property) {
+                _.forEach(datasets[property].data, function (value, i) {
+                    chart.datasets[0].points[i].value = value;
+                });
+                chart.update();
+            }
+        }
+    }
+}());;(function () {
+    'use strict';
+
+    angular
+        .module('weblearner.directives')
+        .directive('testResultsChartTwoComplete', testResultsChartTwoComplete);
+
+    /**
+     * testResultsChartTwoComplete
+     *
+     * The directive that should be applied to the element where the chart for the comparison of two complete test
+     * results should be displayed. Requires that the directive 'testResultsChart' is applied to the element as well
+     * because it works with it.
+     *
+     * Displays a line chart if there are at least two steps from the test results to display, otherwise a bar chart
+     *
+     * @return {{require: string, link: link}}
+     */
+    function testResultsChartTwoComplete() {
+
+        var directive = {
+            require: 'testResultsChart',
+            link: link
+        };
+        return directive;
+
+        //////////
+
+        /**
+         * @param scope
+         * @param el
+         * @param attrs
+         * @param ctrl - the controller from 'testResultsChart'
+         */
+        function link(scope, el, attrs, ctrl) {
+
+            var datasets0;
+            var datasets1;
+
+            // get chart data from the parent directive
+            scope.chartData = ctrl.getChartData();
+            scope.$watch('chartData', init);
+
+            //////////
+
+            /**
+             * Initialize the directive
+             * @param data
+             */
+            function init(data) {
+                if (angular.isDefined(data)) {
+
+                    // save the chart data for both complete test results separately
+                    datasets0 = angular.copy(data[0].datasets);
+                    datasets1 = angular.copy(data[1].datasets);
+
+                    // remodel the data for the chart, take the one with most steps
+                    if (data[1].labels.length > data[0].labels.length) {
+                        data[0].labels = data[1].labels;
+                    }
+                    data = data[0];
+                    // create the chart.js data sets for a single property for both tests
+                    data.datasets = [
+                        datasets0[0],
+                        datasets1[0]
+                    ];
+
+                    // create a bar or a line chart
+                    if (data.labels.length == 1) {
+                        ctrl.createBarChart(data);
+                        ctrl.setUpdate(updateBarChart);
+                    } else if (data.labels.length > 1) {
+                        ctrl.createLineChart(data);
+                        ctrl.setUpdate(updateLineChart);
+                    }
+                }
+            }
+
+            /**
+             * Update the displayable values of another property and update the chart when displaying a bar chart
+             *
+             * @param chart
+             * @param property
+             */
+            function updateBarChart(chart, property) {
+                _.forEach(datasets0[property].data, function (value, i) {
+                    chart.datasets[0].bars[i].value = value;
+                });
+                _.forEach(datasets1[property].data, function (value, i) {
+                    chart.datasets[1].bars[i].value = value;
+                });
+                chart.update();
+            }
+
+            /**
+             * Update the displayable values of another property and update the chart when displaying a line chart
+             *
+             * @param chart
+             * @param property
+             */
+            function updateLineChart(chart, property) {
+                _.forEach(datasets0[property].data, function (value, i) {
+                    chart.datasets[0].points[i].value = value;
+                });
+                _.forEach(datasets1[property].data, function (value, i) {
+                    chart.datasets[1].points[i].value = value;
+                });
+                chart.update();
+            }
+        }
+    }
+}());;(function () {
+    'use strict';
+
+    angular
+        .module('weblearner.directives')
+        .directive('webElementPicker', [
+            '$window', 'WebElementPickerService',
+            webElementPicker
+        ]);
+
+
+    function webElementPicker($window, WebElementPickerService) {
+
+        var directive = {
+            scope: {},
+            templateUrl: 'app/partials/directives/web-element-picker.html',
+            link: link,
+            controller: [
+                '$scope', 'SessionService', 'api',
+                controller
+            ]
+        };
+        return directive;
+
+        //////////
+
+        function link(scope, el, attrs) {
+
+            var _iframe = el.find('iframe');
+            var _lastTarget = null;
+
+            //////////
+
+            scope.url = '';
+            scope.selector = null;
+
+            //////////
+
+            _iframe.on('load', iframeLoaded);
+
+            //////////
+
+            function iframeLoaded() {
+                angular.element(_iframe.contents()[0].body.querySelectorAll('a')).on('click', function () {
+                    // console.log(this.getAttribute('href'));
+                });
+            }
+
+            /**
+             * Get the unique CSS Path from selected Element
+             * http://stackoverflow.com/questions/4588119/get-elements-css-selector-without-element-id
+             * @param el  - The element to get the unique css path from
+             * @returns {string} - The unique css path ot the element
+             * @private
+             */
+            function getCssPath(el) {
+
+                var names = [];
+                while (el.parentNode) {
+                    if (el.id) {
+                        names.unshift('#' + el.id);
+                        break;
+                    } else {
+                        if (el == el.ownerDocument.documentElement) names.unshift(el.tagName);
+                        else {
+                            for (var c = 1, e = el; e.previousElementSibling; e = e.previousElementSibling, c++);
+                            names.unshift(el.tagName + ":nth-child(" + c + ")");
+                        }
+                        el = el.parentNode;
+                    }
+                }
+                return names.join(" > ");
+            }
+
+            function handleMouseMove(e) {
+                if (_lastTarget == e.target) {
+                    return false;
+                } else {
+                    if (_lastTarget != null) {
+                        _lastTarget.style.outline = '0px'
+                    }
+                    _lastTarget = e.target;
+                }
+                _lastTarget.style.outline = '5px solid red';
+                scope.selector = getCssPath(_lastTarget);
+                scope.$apply();
+            }
+
+            function handleClick(e) {
+                if (angular.isDefined(e)) {
+                    e.preventDefault();
+                    e.stopPropagation();
+                }
+                _lastTarget.style.outline = '0px';
+                _lastTarget = null;
+
+                angular.element(_iframe.contents()[0].body).off('mousemove', handleMouseMove);
+                angular.element(_iframe.contents()[0].body).off('click', handleClick);
+                angular.element(document.body).off('keyup', handleKeyUp);
+            }
+
+            function handleKeyUp(e) {
+                if (e.keyCode == 17) { // strg
+                    handleClick();
+                }
+            }
+
+            //////////
+
+            scope.loadUrl = function () {
+                if (scope.url == '') {
+                    _iframe[0].setAttribute('src', scope.proxyUrl);
+                } else {
+                    _iframe[0].setAttribute('src', scope.proxyUrl + '/' + scope.url);
+                }
+            };
+
+            scope.enableSelection = function () {
+                var iframeBody = angular.element(_iframe.contents()[0].body);
+                iframeBody.on('mousemove', handleMouseMove);
+                iframeBody.one('click', handleClick);
+                angular.element(document.body).on('keyup', handleKeyUp);
+            };
+        }
+
+        //////////
+
+        function controller($scope, SessionService, api) {
+
+            $scope.show = false;
+            $scope.project = SessionService.project.get();
+            $scope.proxyUrl = null;
+
+            //////////
+
+            if ($scope.project != null) {
+                $scope.proxyUrl = $window.location.origin + api.PROXY_URL + $scope.project.baseUrl;
+            }
+
+            $scope.$on('webElementPicker.open', function () {
+                $scope.show = true;
+            });
+
+            $scope.$on('project.opened', function () {
+                $scope.project = SessionService.project.get();
+                $scope.proxyUrl = $window.location.origin + '/rest/proxy?url=' + $scope.project.baseUrl;
+            });
+
+            //////////
+
+            $scope.close = function () {
+                $scope.show = false;
+                WebElementPickerService.close();
+            };
+
+            $scope.ok = function () {
+                WebElementPickerService.ok({
+                    url: '',
+                    selector: $scope.selector
+                });
+                $scope.show = false;
+            }
+        }
+    }
+}());;(function () {
+    'use strict';
+
+    angular
+        .module('weblearner.resources')
+        .factory('LearnerResource', [
+            '$http', '$q', 'api', 'ngToast',
+            Learner
+        ]);
+
+    /**
+     * Learner
+     * The resource that is used to communicate with the learner
+     *
+     * @param $http
+     * @param $q
+     * @param api
+     * @param toast
+     * @return {{start: startLearning, stop: stopLearning, resume: resumeLearning, status: getStatus, isActive: isActive}}
+     * @constructor
+     */
+    function Learner($http, $q, api, toast) {
+
+        var service = {
+            start: startLearning,
+            stop: stopLearning,
+            resume: resumeLearning,
+            status: getStatus,
+            isActive: isActive
+        };
+        return service;
+
+        //////////
+
+        /**
+         * Start the server side learning process of a project
+         *
+         * @param projectId
+         * @param learnConfiguration
+         * @return {*}
+         */
+        function startLearning(projectId, learnConfiguration) {
+            return $http.post(api.URL + '/learner/start/' + projectId, learnConfiguration)
+                .then(success)
+                .catch(fail);
+
+            function success(response) {
+                return response.data;
+            }
+
+            function fail(error) {
+                console.error(error);
+                toast.create({
+                    class: 'danger',
+                    content: error,
+                    dismissButton: true
+                });
+                return $q.reject();
+            }
+        }
+
+        /**
+         * Try to force stop a running learning process of a project. May not necessarily work due to difficulties
+         * with the thread handling
+         *
+         * @return {*}
+         */
+        function stopLearning() {
+            return $http.get(api.URL + '/learner/stop/')
+                .then(success)
+                .catch(fail);
+
+            function success(response) {
+                return response.data;
+            }
+
+            function fail(error) {
+                console.error(error.data);
+                toast.create({
+                    class: 'danger',
+                    content: error.data.message,
+                    dismissButton: true
+                });
+                return $q.reject();
+            }
+        }
+
+        /**
+         * Resume a paused learning process where the eqOracle was 'sample' and the learn process was interrupted
+         * so that the ongoing process parameters could be defined
+         *
+         * @param projectId
+         * @param learnConfiguration
+         * @return {*}
+         */
+        function resumeLearning(projectId, testNo, learnConfiguration) {
+            return $http.post(api.URL + '/learner/resume/' + projectId + '/' + testNo, learnConfiguration)
+                .then(success)
+                .catch(fail);
+
+            function success(response) {
+                return response.data;
+            }
+
+            function fail(error) {
+                console.error(error.data);
+                toast.create({
+                    class: 'danger',
+                    content: error.data.message,
+                    dismissButton: true
+                });
+                return $q.reject();
+            }
+        }
+
+        /**
+         * Gets the learner result that includes the hypothesis. make sure isActive() returns true before calling this
+         * function
+         *
+         * @return {*}
+         */
+        function getStatus() {
+            return $http.get(api.URL + '/learner/status/')
+                .then(success)
+                .catch(fail);
+
+            function success(response) {
+                return response.data;
+            }
+
+            function fail(error) {
+                console.error(error.data);
+                toast.create({
+                    class: 'danger',
+                    content: error.data.message,
+                    dismissButton: true
+                });
+                return $q.reject();
+            }
+        }
+
+        /**
+         * Check if the server is finished learning a project
+         *
+         * @return {*}
+         */
+        function isActive() {
+            return $http.get(api.URL + '/learner/active')
+                .then(success)
+                .catch(fail);
+
+            function success(response) {
+                return response.data;
+            }
+
+            function fail(error) {
+                console.error(error.data);
+                toast.create({
+                    class: 'danger',
+                    content: error.data.message,
+                    dismissButton: true
+                });
+                return $q.reject();
+            }
+        }
+    }
+}());;(function () {
+    'use strict';
+
+    angular
+        .module('weblearner.resources')
+        .factory('ProjectResource', [
+            '$http', '$q', 'api', 'ngToast',
+            Project
+        ]);
+
+    /**
+     * Project
+     * The resource to do crud operations on a project
+     *
+     * @param $http
+     * @param $q
+     * @param api
+     * @param toast
+     * @return {{all: getAllProjects, get: getProject, create: createProject, update: updateProject,
+     *          delete: deleteProject}}
+     * @constructor
+     */
+    function Project($http, $q, api, toast) {
+
+        var service = {
+            all: getAllProjects,
+            get: getProject,
+            create: createProject,
+            update: updateProject,
+            delete: deleteProject
+        };
+        return service;
+
+        //////////
+
+        /**
+         * Get all projects from the server
+         *
+         * @return {*}
+         */
+        function getAllProjects() {
+            return $http.get(api.URL + '/projects')
+                .then(success)
+                .catch(fail);
+
+            function success(response) {
+                return response.data;
+            }
+
+            function fail(error) {
+                toast.create({
+                    class: 'danger',
+                    content: error.data.message,
+                    dismissButton: true
+                });
+                return $q.reject();
+            }
+        }
+
+        /**
+         * Create a new project
+         *
+         * @param project
+         * @return {*}
+         */
+        function createProject(project) {
+            return $http.post(api.URL + '/projects', project)
+                .then(success)
+                .catch(fail);
+
+            function success(response) {
+                toast.create({
+                    class: 'success',
+                    content: 'Project "' + response.data.name + '" created'
+                });
+                return response.data;
+            }
+
+            function fail(error) {
+                toast.create({
+                    class: 'danger',
+                    content: error.data.message,
+                    dismissButton: true
+                });
+                return $q.reject();
+            }
+        }
+
+        /**
+         * Get a project by its id
+         *
+         * @param id
+         * @return {*}
+         */
+        function getProject(id) {
+            return $http.get(api.URL + '/projects/' + id)
+                .then(success)
+                .catch(fail);
+
+            function success(response) {
+                return response.data;
+            }
+
+            function fail(error) {
+                toast.create({
+                    class: 'danger',
+                    content: error.data.message,
+                    dismissButton: true
+                });
+                return $q.reject();
+            }
+        }
+
+        /**
+         * Delete an existing project from the server
+         *
+         * @param project
+         * @return {*}
+         */
+        function deleteProject(project) {
+            return $http.delete(api.URL + '/projects/' + project.id)
+                .then(success)
+                .catch(fail);
+
+            function success(response) {
+                toast.create({
+                    class: 'success',
+                    content: 'Project deleted'
+                });
+                return response.data;
+            }
+
+            function fail(error) {
+                toast.create({
+                    class: 'danger',
+                    content: error.data.message,
+                    dismissButton: true
+                });
+                return $q.reject();
+            }
+        }
+
+        /**
+         * Updates an existing project
+         *
+         * @param project
+         * @return {*}
+         */
+        function updateProject(project) {
+            return $http.put(api.URL + '/projects/' + project.id, project)
+                .then(success)
+                .catch(fail);
+
+            function success(response) {
+                toast.create({
+                    class: 'success',
+                    content: 'Project Updated'
+                });
+                return response.data;
+            }
+
+            function fail(error) {
+                toast.create({
+                    class: 'danger',
+                    content: error.data.message,
+                    dismissButton: true
+                });
+                return $q.reject();
+            }
+        }
+    }
+}());;(function () {
+    'use strict';
+
+    angular
+        .module('weblearner.resources')
+        .factory('SymbolResource', [
+            '$http', '$q', 'api', 'ngToast',
+            SymbolResource
+        ]);
+
+    /**
+     *
+     * @param $http
+     * @param $q
+     * @param api
+     * @param toast
+     * @return {{all: getAllSymbols, allWeb: getAllWebSymbols, allRest: getAllRestSymbols, get: getSymbol,
+     *          create: createSymbol, update: updateSymbol, delete: deleteSymbol}}
+     * @constructor
+     */
+    function SymbolResource($http, $q, api, toast) {
+
+        var service = {
+            all: getAllSymbols,
+            allWeb: getAllWebSymbols,
+            allRest: getAllRestSymbols,
+            get: getSymbol,
+            create: createSymbol,
+            update: updateSymbol,
+            delete: deleteSymbol
+        };
+        return service;
+
+        //////////
+
+        /**
+         * get all rest and web symbols of a project by the projects id
+         * @param projectId
+         * @return {*}
+         */
+        function getAllSymbols(projectId) {
+            return $http.get(api.URL + '/projects/' + projectId + '/symbols')
+                .then(success)
+                .catch(fail);
+
+            function success(response) {
+                return response.data;
+            }
+
+            function fail(error) {
+                console.error(error.data);
+                toast.create({
+                    class: 'danger',
+                    content: error.data.message,
+                    dismissButton: true
+                });
+                return $q.reject();
+            }
+        }
+
+        /**
+         * get all web symbols of a project by the projects id
+         * @param projectId
+         * @return {*}
+         */
+        function getAllWebSymbols(projectId) {
+            return $http.get(api.URL + '/projects/' + projectId + '/symbols/?type=web')
+                .then(success)
+                .catch(fail);
+
+            function success(response) {
+                return response.data;
+            }
+
+            function fail(error) {
+                console.error(error.data);
+                toast.create({
+                    class: 'danger',
+                    content: error.data.message,
+                    dismissButton: true
+                });
+                return $q.reject();
+            }
+        }
+
+        /**
+         * get all rest symbols of a project by the projects it
+         * @param projectId
+         * @return {*}
+         */
+        function getAllRestSymbols(projectId) {
+            return $http.get(api.URL + '/projects/' + projectId + '/symbols/?type=rest')
+                .then(success)
+                .catch(fail);
+
+            function success(response) {
+                return response.data;
+            }
+
+            function fail(error) {
+                console.error(error.data);
+                toast.create({
+                    class: 'danger',
+                    content: error.data.message,
+                    dismissButton: true
+                });
+                return $q.reject();
+            }
+        }
+
+        /**
+         * get a specific web or rest symbol by its id
+         * @param projectId
+         * @param symbolId
+         * @return {*}
+         */
+        function getSymbol(projectId, symbolId) {
+            return $http.get(api.URL + '/projects/' + projectId + '/symbols/' + symbolId)
+                .then(success)
+                .catch(fail);
+
+            function success(response) {
+                return response.data;
+            }
+
+            function fail(error) {
+                console.error(error.data);
+                toast.create({
+                    class: 'danger',
+                    content: error.data.message,
+                    dismissButton: true
+                });
+                return $q.reject();
+            }
+        }
+
+        /**
+         * create a new symbol
+         * @parem projectId
+         * @param symbol
+         * @return {*}
+         */
+        function createSymbol(projectId, symbol) {
+            return $http.post(api.URL + '/projects/' + projectId + '/symbols', symbol)
+                .then(success)
+                .catch(fail);
+
+            function success(response) {
+                toast.create({
+                    class: 'success',
+                    content: 'Symbol "' + response.data.name + '" created'
+                });
+                return response.data;
+            }
+
+            function fail(error) {
+                console.error(error.data);
+                toast.create({
+                    class: 'danger',
+                    content: error.data.message,
+                    dismissButton: true
+                });
+                return $q.reject();
+            }
+        }
+
+        /**
+         * update an existing symbol
+         * @param symbol
+         * @return {*}
+         */
+        function updateSymbol(projectId, symbol) {
+            return $http.put(api.URL + '/projects/' + projectId+ '/symbols/' + symbol.id, symbol)
+                .then(success)
+                .catch(fail);
+
+            function success(response) {
+                toast.create({
+                    class: 'success',
+                    content: 'Symbol "' + response.data.name + '" updated'
+                });
+                return response.data;
+            }
+
+            function fail(error) {
+                console.error(error.data);
+                toast.create({
+                    class: 'danger',
+                    content: error.data.message,
+                    dismissButton: true
+                });
+                return $q.reject();
+            }
+        }
+
+        /**
+         * delete an existing symbol
+         * @param symbol
+         * @return {*}
+         */
+        function deleteSymbol(projectId, symbolId) {
+            return $http.delete(api.URL + '/projects/' + projectId + '/symbols/' + symbolId)
+                .then(success)
+                .catch(fail);
+
+            function success(response) {
+                toast.create({
+                    class: 'success',
+                    content: 'Symbol deleted'
+                });
+                return response.data;
+            }
+
+            function fail(error) {
+                console.error(error.data);
+                toast.create({
+                    class: 'danger',
+                    content: error.data.message,
+                    dismissButton: true
+                });
+                return $q.reject();
+            }
+        }
+    }
+}());;(function () {
+    'use strict';
+
+    angular
+        .module('weblearner.resources')
+        .factory('TestResource', [
+            '$http', '$q', 'api', 'ngToast',
+            Test
+        ]);
+
+    /**
+     * Test
+     * The resource the get test results from the server
+     *
+     * @param $http
+     * @param $q
+     * @param api
+     * @param toast
+     * @return {{getGetAllFinal: getGetAllFinal, getFinal: getFinal, getComplete: getComplete, delete: deleteTest}}
+     * @constructor
+     */
+    function Test($http, $q, api, toast) {
+
+        // the service
+        var service = {
+            getAllFinal: getAllFinal,
+            getFinal: getFinal,
+            getComplete: getComplete,
+            delete: deleteTest
+        };
+        return service;
+
+        //////////
+
+        /**
+         * Get all final results from all tests that were run for a project. the results only include the final
+         * hypothesis
+         *
+         * @param projectId
+         * @return {*}
+         */
+        function getAllFinal(projectId) {
+            return $http.get(api.URL + '/projects/' + projectId + '/results')
+                .then(success)
+                .catch(fail);
+
+            function success(response) {
+                return response.data;
+            }
+
+            function fail(error) {
+                console.error(error.data);
+                toast.create({
+                    class: 'danger',
+                    content: error.data.message,
+                    dismissButton: true
+                });
+                return $q.reject();
+            }
+        }
+
+        /**
+         * Get the final test result for a project that only includes the final hypothesis
+         *
+         * @param projectId
+         * @param testNo
+         * @return {*}
+         */
+        function getFinal(projectId, testNo) {
+            return $http.get(api.URL + '/projects/' + projectId + '/results/' + testNo)
+                .then(success)
+                .catch(fail);
+
+            function success(response) {
+                return response.data;
+            }
+
+            function fail(error) {
+                console.error(error.data);
+                toast.create({
+                    class: 'danger',
+                    content: error.data.message,
+                    dismissButton: true
+                });
+                return $q.reject();
+            }
+        }
+
+        /**
+         * Get all created hypotheses that were created during a learn process of a project
+         *
+         * @param projectId
+         * @param testNo
+         * @return {*}
+         */
+        function getComplete(projectId, testNo) {
+
+            return $http.get(api.URL + '/projects/' + projectId + '/results/' + testNo + '/complete')
+                .then(success)
+                .catch(fail);
+
+            function success(response) {
+                return response.data;
+            }
+
+            function fail(error) {
+                console.error(error.data);
+                toast.create({
+                    class: 'danger',
+                    content: error.data.message,
+                    dismissButton: true
+                });
+                return $q.reject();
+            }
+        }
+
+        /**
+         * Delete a complete test run, that also includes all hypotheses that were created
+         *
+         * @param projectId
+         * @param testNo
+         * @return {*}
+         */
+        function deleteTest(projectId, testNo) {
+            return $http.delete(api.URL + '/projects/' + projectId + '/results/' + testNo, {})
+                .then(success)
+                .catch(fail);
+
+            function success(response) {
+                return response.data;
+            }
+
+            function fail(error) {
+                console.error(error.data);
+                toast.create({
+                    class: 'danger',
+                    content: error.data.message,
+                    dismissButton: true
+                });
+                return $q.reject();
+            }
+        }
+    }
+}());;(function () {
+    'use strict';
+
+    angular
+        .module('weblearner.services')
+        .factory('EqOracleService', [
+            'EqOraclesEnum',
+            EqOracleService
+        ]);
+
+    function EqOracleService(EqOraclesEnum) {
+
+        var _eqOracleComplete = {
+            type: EqOraclesEnum.COMPLETE,
+            minDepth: 1,
+            maxDepth: 1
+        };
+
+        var _eqOracleRandom = {
+            type: EqOraclesEnum.RANDOM,
+            minLength: 1,
+            maxLength: 1,
+            maxNoOfTests: 1
+        };
+
+        var _eqOracleSample = {
+            type: EqOraclesEnum.SAMPLE,
+            counterExamples: []
+        };
+
+        //////////
+
+        var service = {
+            create: create
+        };
+        return service;
+
+        //////////
+
+        function create(eqOracleType) {
+            switch (eqOracleType) {
+                case EqOraclesEnum.COMPLETE:
+                    return angular.copy(_eqOracleComplete);
+                    break;
+                case EqOraclesEnum.RANDOM:
+                    return angular.copy(_eqOracleRandom);
+                    break;
+                case EqOraclesEnum.SAMPLE:
+                    return angular.copy(_eqOracleSample);
+                    break;
+                default:
+                    return angular.copy(_eqOracleRandom);
+                    break;
+            }
+        }
+    }
+}());;(function () {
+    'use strict';
+
+    angular
+        .module('weblearner.services')
+        .factory('LoadScreenService', [
+            '$rootScope',
+            LoadScreenService
+        ]);
+
+    /**
+     * LoadScreenService
+     *
+     * The service that is used to communicate with the load screen directive in order to tell it to show or hide
+     *
+     * @param $rootScope
+     * @return {{show: show, hide: hide}}
+     * @constructor
+     */
+    function LoadScreenService($rootScope) {
+
+        // the service
+        var service = {
+            show: show,
+            hide: hide
+        };
+        return service;
+
+        //////////
+
+        /**
+         * Emit the event that indicates that the load screen should be displayed
+         */
+        function show() {
+            $rootScope.$broadcast('loadScreen.show');
+        }
+
+        /**
+         * Emit the event that indicates that the load screen should not be displayed
+         */
+        function hide() {
+            $rootScope.$broadcast('loadScreen.hide');
+        }
+    }
+}());;(function () {
+    'use strict';
+
+    angular
+        .module('weblearner.services')
+        .factory('SelectionService', SelectionService);
+
+    /**
+     * SelectionService
+     *
+     * The Service that is used in this application to mark javascript objects as selected by the user. There are
+     * filters, controllers & directives that make use of this service, but I don't want to list them all here... yet.
+     *
+     * @return {{getSelected: getSelected, select: select, deselect: deselect, selectAll: selectAll, deselectAll: deselectAll, removeSelection: removeSelection, isSelected: isSelected, getPropertyName: *}}
+     * @constructor
+     */
+    function SelectionService() {
+
+        /**
+         * The property whose value determines whether an object is selected or not.
+         *
+         * @type {string}
+         * @private
+         */
+        var _propertyName = "_selected";
+
+        //////////
+
+        // the service
+        var service = {
+            getSelected: getSelected,
+            select: select,
+            deselect: deselect,
+            selectAll: selectAll,
+            deselectAll: deselectAll,
+            removeSelection: removeSelection,
+            isSelected: isSelected,
+            getPropertyName: getPropertyName()
+        };
+        return service;
+
+        //////////
+
+        /**
+         * Filters all objects where the property '_selected' doesn't exists or is false.
+         *
+         * @param items
+         * @return {Array}
+         */
+        function getSelected(items) {
+            return _.filter(items, function (item) {
+                return item[_propertyName] == true;
+            });
+        }
+
+        /**
+         * Sets the selected flag for an object to true.
+         *
+         * @param item
+         */
+        function select(item) {
+            item[_propertyName] = true;
+        }
+
+        /**
+         * Sets the selected flag for an object to false.
+         *
+         * @param item
+         */
+        function deselect(item) {
+            item[_propertyName] = false
+        }
+
+        /**
+         * Selects all items.
+         *
+         * @param items
+         */
+        function selectAll(items) {
+            _.forEach(items, select)
+        }
+
+        /**
+         * Deselects all items
+         *
+         * @param items
+         */
+        function deselectAll(items) {
+            _.forEach(items, deselect)
+        }
+
+        /**
+         * Removes the property '_selected' from all items.
+         *
+         * @param items
+         */
+        function removeSelection(items) {
+            if (!angular.isArray(items)) {
+                items = [items];
+            }
+            _.forEach(items, function (item) {
+                delete item[_propertyName];
+            })
+        }
+
+        /**
+         * Checks if the property '_selected' exists and what value it has.
+         *
+         * @param item
+         * @return boolean
+         */
+        function isSelected(item) {
+            return angular.isUndefined(item._selected) ? false : item._selected;
+        }
+
+        /**
+         * Get the name of the property whose value marks an object as selected.
+         *
+         * @return {string}
+         */
+        function getPropertyName() {
+            return _propertyName;
+        }
+    }
+}());;(function(){
+    'use strict';
+
+    angular
+        .module('weblearner.services')
+        .factory('SessionService', [
+            '$rootScope',
+            SessionService
+        ]);
+
+    /**
+     * SessionService
+     *
+     * The session that is used in this application to save data in the session storage of the browser to store data in
+     * between page refreshes in the same tab. So the project doesn't have to be fetched from the server every time the
+     * page refreshes
+     *
+     * @param $rootScope
+     * @return {{project: {get: getProject, save: saveProject, remove: removeProject}}}
+     * @constructor
+     */
+    function SessionService($rootScope) {
+
+        // the service
+        var service = {
+            project: {
+                get: getProject,
+                save: saveProject,
+                remove: removeProject
+            }
+        };
+        return service;
+
+        //////////
+
+        /**
+         * Get the stored project object from the session storage
+         *
+         * @return {Object|Array|string|number|*}
+         */
+        function getProject() {
+            return angular.fromJson(sessionStorage.getItem('project'));
+        }
+
+        /**
+         * Save a project into the session storage end emit the 'project.opened' event
+         *
+         * @param project
+         */
+        function saveProject(project) {
+            sessionStorage.setItem('project', angular.toJson(project));
+            $rootScope.$broadcast('project.opened');
+        }
+
+        /**
+         * Remove the stored project from session storage an emit the 'project.closed' event
+         */
+        function removeProject() {
+            sessionStorage.removeItem('project');
+            $rootScope.$broadcast('project.closed');
+        }
+    }
+}());;(function () {
+    'use strict';
+
+    angular
+        .module('weblearner.services')
+        .service('TestResultsChartService', TestResultsChartService);
+
+    /**
+     * @return {{createChartDataFromMultipleTestResults: createChartDataFromMultipleTestResults, createChartDataFromSingleCompleteTestResult: createChartDataFromSingleCompleteTestResult}}
+     * @constructor
+     */
+    function TestResultsChartService() {
+
+        var chartProperties = {
+            AMOUNT_OF_SYMBOLS: 0,
+            DURATION: 1,
+            AMOUNT_OF_RESETS: 2
+        };
+
+        var service = {
+            createChartDataFromMultipleTestResults: createChartDataFromMultipleTestResults,
+            createChartDataFromSingleCompleteTestResult: createChartDataFromSingleCompleteTestResult,
+            chartProperties: chartProperties
+        };
+        return service;
+
+        //////////
+
+        /**
+         * Create a chart.js conform dataset for a line or a bar chart
+         *
+         * @param label
+         * @param data
+         * @return {{label: *, fillColor: string, strokeColor: string, pointColor: string, pointStrokeColor: string, pointHighlightFill: string, pointHighlightStroke: string, data: *}}
+         * @private
+         */
+        function _createDataSet(label, data) {
+
+            var dataSet = {
+                label: label,
+                fillColor: "rgba(220,220,220,0.2)",
+                strokeColor: "rgba(220,220,220,1)",
+                pointColor: "rgba(220,220,220,1)",
+                pointStrokeColor: "#fff",
+                pointHighlightFill: "#fff",
+                pointHighlightStroke: "rgba(220,220,220,1)",
+                data: data
+            };
+            return dataSet;
+        }
+
+        //////////
+
+        /**
+         * @param results
+         * @return {{labels: Array, datasets: *[]}}
+         */
+        function createChartDataFromMultipleTestResults(results) {
+
+            var chartData = {
+                labels: [],
+                datasets: [
+                    _createDataSet('Symbols', []),
+                    _createDataSet('Duration', []),
+                    _createDataSet('Resets', [])
+                ]
+            };
+
+            _.forEach(results, function (result) {
+                chartData.labels.push('Test ' + result.testNo);
+                chartData.datasets[chartProperties.AMOUNT_OF_SYMBOLS]
+                    .data.push(result.sigma.length);
+                chartData.datasets[chartProperties.DURATION]
+                    .data.push(result.duration);
+                chartData.datasets[chartProperties.AMOUNT_OF_RESETS]
+                    .data.push(result.amountOfResets);
+            });
+
+            return chartData;
+        }
+
+        /**
+         * @param results
+         * @return {{labels: Array, datasets: *[]}}
+         */
+        function createChartDataFromSingleCompleteTestResult(results) {
+
+            var chartData = {
+                labels: [],
+                datasets: [
+                    _createDataSet('Symbols', []),
+                    _createDataSet('Duration', []),
+                    _createDataSet('Resets', [])
+                ]
+            };
+
+            _.forEach(results, function (result) {
+                chartData.labels.push('Step ' + result.stepNo);
+                chartData.datasets[chartProperties.AMOUNT_OF_SYMBOLS]
+                    .data.push(result.sigma.length);
+                chartData.datasets[chartProperties.DURATION]
+                    .data.push(result.duration);
+                chartData.datasets[chartProperties.AMOUNT_OF_RESETS]
+                    .data.push(result.amountOfResets);
+            });
+
+            return chartData;
+        }
+    }
+}());
+;(function () {
+    'use strict';
+
+    angular
+        .module('weblearner.services')
+        .factory('WebElementPickerService', [
+            '$rootScope',
+            WebElementPickerService
+        ]);
+
+    /**
+     * WebElementPickerService
+     *
+     * The service that is used to communicate with the webElementPicker directive.
+     *
+     * @param $rootScope
+     * @return {{open: open, close: close, ok: ok}}
+     * @constructor
+     */
+    function WebElementPickerService($rootScope) {
+
+        // the service
+        var service = {
+            open: open,
+            close: close,
+            ok: ok
+        };
+        return service;
+
+        //////////
+
+        /**
+         * Tell the webElementPicker to be displayed. Listen to the 'webElementPicker.open' event to get notified when
+         * the webElementPicker gets closed.
+         */
+        function open() {
+            $rootScope.$broadcast('webElementPicker.open');
+        }
+
+        /**
+         * Tell the webElementPicker to hide. Listen to the 'webElementPicker.close' event to get notified when the
+         * webElementPicker gets closed.
+         */
+        function close() {
+            $rootScope.$broadcast('webElementPicker.close');
+        }
+
+        /**
+         * The webElementPicker calls this function with a parameter {url: .., selector: ...} when the user selected
+         * an element and clicks on the 'ok' button.
+         *
+         * @param data
+         */
+        function ok(data) {
+            $rootScope.$broadcast('webElementPicker.ok', data);
+        }
+    }
+}());;(function () {
+    'use strict';
+
+    angular
+        .module('weblearner.filters')
+        .filter('first', first);
+
+    /**
+     * Returns the first element of an array.
+     *
+     * @return {Function}
+     */
+    function first() {
+        return function (items) {
+            if (angular.isArray(items) && items.length > 0) {
+                return _.first(items);
+            } else {
+                return undefined;
+            }
+        }
+    }
+}());;(function () {
+    'use strict';
+
+    // nice names for learnAlgorithms
+    // nice names for web and rest actions
+
+    angular
+        .module('weblearner.filters')
+        .filter('niceEqOracleName', [
+            'EqOraclesEnum',
+            niceEqOracleName
+        ]);
+
+    function niceEqOracleName(EqOraclesEnum) {
+        return function (eqOracleType) {
+            switch (eqOracleType) {
+                case EqOraclesEnum.COMPLETE:
+                    return 'Complete';
+                    break;
+                case EqOraclesEnum.RANDOM:
+                    return 'Random';
+                    break;
+                case  EqOraclesEnum.SAMPLE:
+                    return 'Manual';
+                    break;
+                default :
+                    return '';
+                    break;
+            }
+        }
+    }
+
+    angular
+        .module('weblearner.filters')
+        .filter('niceLearnAlgorithmName', [
+            'LearnAlgorithmsEnum',
+            niceLearnAlgorithmName
+        ]);
+
+    function niceLearnAlgorithmName(LearnAlgorithmsEnum) {
+        return function (algorithm) {
+            switch (algorithm) {
+                case LearnAlgorithmsEnum.DHC:
+                    return 'DHC';
+                    break;
+                case LearnAlgorithmsEnum.EXTENSIBLE_LSTAR:
+                    return 'L*';
+                    break;
+                case LearnAlgorithmsEnum.DISCRIMINATION_TREE:
+                    return 'Discrimination Tree';
+                    break;
+                default :
+                    return '';
+                    break;
+            }
+        }
+    }
+
+}());;(function () {
+    'use strict';
+
+    angular
+        .module('weblearner.filters')
+        .filter('selected', [
+            'SelectionService',
+            selected
+        ]);
+
+    /**
+     * Filters an array of items and returns the selected ones.
+     *
+     * @param SelectionService
+     * @return {Function}
+     */
+    function selected(SelectionService) {
+        return function (items) {
+            return _.filter(items, function (item) {
+                return SelectionService.isSelected(item);
+            })
+        }
+    }
+}());;(function () {
+    'use strict';
+
+    angular
+        .module('weblearner.filters')
+        .filter('typeOfRest', typeOfRest);
+
+    /**
+     * The filter that takes an array of objects and returns only those with a property 'type' with the value 'rest'
+     *
+     * @return {Function}
+     */
+    function typeOfRest() {
+        return function (list) {
+            return _.filter(list, {type: 'rest'})
+        }
+    }
+}());;(function () {
+    'use strict';
+
+    angular
+        .module('weblearner.filters')
+        .filter('typeOfWeb', typeOfWeb);
+
+    /**
+     * The filter that takes an array of objects and returns only those with a property 'type' with the value 'web'
+     *
+     * @return {Function}
+     */
+    function typeOfWeb() {
+        return function (list) {
+            return _.filter(list, {type: 'web'})
+        }
+    }
 }());