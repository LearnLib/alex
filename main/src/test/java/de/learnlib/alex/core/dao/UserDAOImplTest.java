--- conflicted
+++ resolved
@@ -20,18 +20,13 @@
 import de.learnlib.alex.core.entities.UserRole;
 import de.learnlib.alex.exceptions.NotFoundException;
 import de.learnlib.alex.utils.IdsList;
-import org.junit.After;
 import org.junit.Before;
 import org.junit.Test;
-<<<<<<< HEAD
 import org.junit.runner.RunWith;
 import org.mockito.Mock;
 import org.mockito.runners.MockitoJUnitRunner;
 import org.springframework.orm.jpa.JpaSystemException;
 import org.springframework.transaction.TransactionSystemException;
-import org.mockito.internal.matchers.Not;
-=======
->>>>>>> 3673ccc0
 
 import javax.persistence.RollbackException;
 import javax.validation.ConstraintViolationException;
@@ -246,15 +241,17 @@
     @Test
     public void shouldDeleteMultipleUsers() throws NotFoundException {
         User user1 = new User();
+        user1.setId(42L);
         user1.setEmail("user1@mail.de");
         user1.setEncryptedPassword("test");
-
+        //
         User user2 = new User();
+        user2.setId(21L);
         user2.setEmail("user2@mail.de");
         user2.setEncryptedPassword("test");
-
-        userDAO.create(user1);
-        userDAO.create(user2);
+        //
+        given(userRepository.findOne(42L)).willReturn(user1);
+        given(userRepository.findOne(21L)).willReturn(user2);
 
         IdsList ids = new IdsList(String.valueOf(user1.getId()) + "," + String.valueOf(user2.getId()));
         userDAO.delete(ids);
@@ -265,6 +262,7 @@
     @Test(expected = NotFoundException.class)
     public void shouldNotDeleteMultipleUsersOnNotFound() throws NotFoundException {
         User user1 = new User();
+        user1.setId(42L);
         user1.setEmail("user1@mail.de");
         user1.setEncryptedPassword("test");
 
