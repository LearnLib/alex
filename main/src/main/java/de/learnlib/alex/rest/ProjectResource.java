/*
 * Copyright 2016 TU Dortmund
 *
 * Licensed under the Apache License, Version 2.0 (the "License");
 * you may not use this file except in compliance with the License.
 * You may obtain a copy of the License at
 *
 *     http://www.apache.org/licenses/LICENSE-2.0
 *
 * Unless required by applicable law or agreed to in writing, software
 * distributed under the License is distributed on an "AS IS" BASIS,
 * WITHOUT WARRANTIES OR CONDITIONS OF ANY KIND, either express or implied.
 * See the License for the specific language governing permissions and
 * limitations under the License.
 */

package de.learnlib.alex.rest;

import de.learnlib.alex.core.dao.ProjectDAO;
import de.learnlib.alex.core.entities.Project;
import de.learnlib.alex.core.entities.User;
import de.learnlib.alex.exceptions.NotFoundException;
import de.learnlib.alex.security.UserPrincipal;
import de.learnlib.alex.utils.ResourceErrorHandler;
import de.learnlib.alex.utils.ResponseHelper;
import org.apache.logging.log4j.LogManager;
import org.apache.logging.log4j.Logger;
import org.apache.shiro.authz.UnauthorizedException;

import javax.annotation.security.RolesAllowed;
import javax.inject.Inject;
import javax.validation.ValidationException;
import javax.ws.rs.Consumes;
import javax.ws.rs.DELETE;
import javax.ws.rs.GET;
import javax.ws.rs.POST;
import javax.ws.rs.PUT;
import javax.ws.rs.Path;
import javax.ws.rs.PathParam;
import javax.ws.rs.Produces;
import javax.ws.rs.QueryParam;
import javax.ws.rs.core.Context;
import javax.ws.rs.core.MediaType;
import javax.ws.rs.core.Response;
import javax.ws.rs.core.Response.Status;
import javax.ws.rs.core.SecurityContext;
import javax.ws.rs.core.UriInfo;
import java.util.List;
import java.util.Objects;

/**
 * REST API to manage the projects.
 * @resourceDescription Operations about projects
 */
@Path("/projects")
@RolesAllowed({"REGISTERED"})
public class ProjectResource {

    private static final Logger LOGGER = LogManager.getLogger();

    /** Context information about the URI. */
    @Context
    private UriInfo uri;

    /** The {@link ProjectDAO} to use. */
    @Inject
    private ProjectDAO projectDAO;

    /** The security context containing the user of the request. */
    @Context
    private SecurityContext securityContext;

    /**
     * Create a new Project.
     *
     * @param project
     *            The project to create.
     * @return On success the added project (enhanced with information from the DB); an error message on failure.
     * @responseType    de.learnlib.alex.core.entities.Project
     * @successResponse 201 created
     * @errorResponse   400 bad request `de.learnlib.alex.utils.ResourceErrorHandler.RESTError
     */
    @POST
    @Consumes(MediaType.APPLICATION_JSON)
    @Produces(MediaType.APPLICATION_JSON)
    public Response create(Project project) {
        User user = ((UserPrincipal) securityContext.getUserPrincipal()).getUser();
        LOGGER.traceEntry("create({}) for user {}.", project, user);
        Response response;

        // make sure that if an user for a project is given, it the correct user id.
        if (project.getUser() != null && !user.equals(project.getUser())) {
            ValidationException e = new ValidationException("The given user id does not belong to the current user!");
            LOGGER.catching(e);
            response = ResourceErrorHandler.createRESTErrorMessage("ProjectResource.create", Status.FORBIDDEN, e);
            return LOGGER.traceExit(response);
        }

        project.setUser(user);

        try {
            projectDAO.create(project);
            String projectURL = uri.getBaseUri() + "projects/" + project.getId();
            response = Response.status(Status.CREATED).header("Location", projectURL).entity(project).build();
        } catch (ValidationException e) {
            LOGGER.catching(e);
            response = ResourceErrorHandler.createRESTErrorMessage("ProjectResource.create", Status.BAD_REQUEST, e);
        }
        return LOGGER.traceExit(response);
    }

    /**
     * Get a list of all the projects owned by the user of the request.
     *
     * @param embed
     *         By default no related objects are included in the projects. However you can ask to include them with
     *         this parameter. Valid values are: 'symbols', 'groups', 'default_group', 'test_results' & 'counters'.
     *         You can request multiple by just put a ',' between them.
     * @return All projects in a list. This list can be empty.
     * @responseType java.util.List<de.learnlib.alex.core.entities.Project>
     * @successResponse 200 OK
     */
    @GET
    @Produces(MediaType.APPLICATION_JSON)
    public Response getAll(@QueryParam("embed") String embed) {
        User user = ((UserPrincipal) securityContext.getUserPrincipal()).getUser();
        LOGGER.traceEntry("getAll({}) for user {}.", embed, user);

        ProjectDAO.EmbeddableFields[] embeddableFields;
        try {
            embeddableFields = parseEmbeddableFields(embed);
        } catch (IllegalArgumentException e) {
            LOGGER.traceExit(e);
            return ResourceErrorHandler.createRESTErrorMessage("ProjectResource.get", Status.BAD_REQUEST, e);
        }

        List<Project> projects = projectDAO.getAll(user, embeddableFields);

        LOGGER.traceExit(projects);
        return ResponseHelper.renderList(projects, Status.OK);
    }

    /**
     * Get a specific project.
     *
     * @param projectId
     *            The ID of the project.
     * @param embed
     *         By default no related objects are included in the project. However you can ask to include them with
     *         this parameter. Valid values are: 'symbols', 'groups', 'default_group', 'test_results' & 'counters'.
     *         You can request multiple by just put a ',' between them.
     * @return The project or an error message.
     * @throws NotFoundException If the requested Project could not be found.
     * @responseType de.learnlib.alex.core.entities.Project
     * @successResponse 200 OK
     * @errorResponse   404 not found `de.learnlib.alex.utils.ResourceErrorHandler.RESTError
     */
    @GET
    @Path("/{id}")
    @Produces(MediaType.APPLICATION_JSON)
    public Response get(@PathParam("id") long projectId, @QueryParam("embed") String embed) throws NotFoundException {
        User user = ((UserPrincipal) securityContext.getUserPrincipal()).getUser();
        LOGGER.traceEntry("get({}, {}) for user {}.", projectId, embed, user);

        ProjectDAO.EmbeddableFields[] embeddableFields;
        try {
            embeddableFields = parseEmbeddableFields(embed);
            Project project = projectDAO.getByID(user.getId(), projectId, embeddableFields);

            if (project.getUser().equals(user)) {
                LOGGER.traceExit(project);
                return Response.ok(project).build();
            } else {
                throw new UnauthorizedException("You are not allowed to view this project");
            }
        } catch (IllegalArgumentException e) {
            LOGGER.traceExit(e);
            return ResourceErrorHandler.createRESTErrorMessage("ProjectResource.get", Status.BAD_REQUEST, e);
        } catch (UnauthorizedException e) {
            LOGGER.traceExit(e);
            return ResourceErrorHandler.createRESTErrorMessage("ProjectResource.get", Status.UNAUTHORIZED, e);
        }
    }

    /**
     * Update a specific project.
     *
     * @param id
     *            The ID of the project.
     * @param project
     *            The new values
     * @return On success the updated project (enhanced with information from the DB); an error message on failure.
     * @throws NotFoundException If the given Project could not be found.
     * @responseType de.learnlib.alex.core.entities.Project
     * @successResponse 200 OK
     * @errorResponse   400 bad request `de.learnlib.alex.utils.ResourceErrorHandler.RESTError
     * @errorResponse   404 not found `de.learnlib.alex.utils.ResourceErrorHandler.RESTError
     */
    @PUT
    @Path("/{id}")
    @Consumes(MediaType.APPLICATION_JSON)
    @Produces(MediaType.APPLICATION_JSON)
    public Response update(@PathParam("id") long id, Project project) throws NotFoundException {
        User user = ((UserPrincipal) securityContext.getUserPrincipal()).getUser();
        LOGGER.traceEntry("update({}, {}) for user {}.", id, project, user);

        if (id != project.getId()) {
            LOGGER.traceExit("Wrong Project ID");
            return Response.status(Status.BAD_REQUEST).build();
        } else {
            try {
                if ((project.getUser() != null && !user.equals(project.getUser()))
                        || (project.getUserId() != 0 && !Objects.equals(project.getUserId(), user.getId()))) {
                    throw new UnauthorizedException("You are not allowed to update this project");
                }
<<<<<<< HEAD
                project.setUser(user);
                projectDAO.update(project);
                LOGGER.traceExit(project);
                return Response.ok(project).build();
            } catch (NotFoundException e) {
                LOGGER.traceExit(e);
                return ResourceErrorHandler.createRESTErrorMessage("ProjectResource.update", Status.NOT_FOUND, e);
=======
>>>>>>> e36e71e8
            } catch (ValidationException e) {
                LOGGER.traceExit(e);
                return ResourceErrorHandler.createRESTErrorMessage("ProjectResource.update", Status.BAD_REQUEST, e);
            } catch (UnauthorizedException e) {
                LOGGER.traceExit(e);
                return ResourceErrorHandler.createRESTErrorMessage("ProjectResource.update", Status.UNAUTHORIZED, e);
            }
        }
    }

    /**
     * Delete a specific project.
     *
     * @param projectId
     *            The ID of the project.
     * @return On success no content will be returned; an error message on failure.
     * @throws NotFoundException If the given Project could not be found.
     * @successResponse 204 OK & no content
     * @errorResponse   404 not found `de.learnlib.alex.utils.ResourceErrorHandler.RESTError
     */
    @DELETE
    @Path("/{id}")
    @Produces(MediaType.APPLICATION_JSON)
    public Response delete(@PathParam("id") long projectId) throws NotFoundException {
        User user = ((UserPrincipal) securityContext.getUserPrincipal()).getUser();
        LOGGER.traceEntry("delete({}) for user {}.", projectId, user);

        try {
            Project project = projectDAO.getByID(user.getId(), projectId);
            if ((project.getUser() != null && !user.equals(project.getUser()))
                    || (project.getUserId() != 0 && !Objects.equals(project.getUserId(), user.getId()))) {
                throw new UnauthorizedException("You are not allowed to update this project");
            }
<<<<<<< HEAD

            project.setUser(user);
            projectDAO.delete(user.getId(), projectId);
            LOGGER.traceExit("Project {} deleted", projectId);
            return Response.status(Status.NO_CONTENT).build();
        } catch (NotFoundException e) {
            LOGGER.traceExit(e);
            return ResourceErrorHandler.createRESTErrorMessage("ProjectResource.delete", Status.NOT_FOUND, e);
=======
>>>>>>> e36e71e8
        } catch (UnauthorizedException e) {
            LOGGER.traceExit(e);
            return ResourceErrorHandler.createRESTErrorMessage("ProjectResource.delete", Status.UNAUTHORIZED, e);
        }
    }

    private ProjectDAO.EmbeddableFields[] parseEmbeddableFields(String embed) throws IllegalArgumentException {
        if (embed == null) {
            return new ProjectDAO.EmbeddableFields[0];
        }

        String[] fields = embed.split(",");

        ProjectDAO.EmbeddableFields[] embedFields = new ProjectDAO.EmbeddableFields[fields.length];
        for (int i = 0; i < fields.length; i++) {
            embedFields[i] = ProjectDAO.EmbeddableFields.fromString(fields[i]);
        }

        return embedFields;
    }
}<|MERGE_RESOLUTION|>--- conflicted
+++ resolved
@@ -213,16 +213,10 @@
                         || (project.getUserId() != 0 && !Objects.equals(project.getUserId(), user.getId()))) {
                     throw new UnauthorizedException("You are not allowed to update this project");
                 }
-<<<<<<< HEAD
                 project.setUser(user);
                 projectDAO.update(project);
                 LOGGER.traceExit(project);
                 return Response.ok(project).build();
-            } catch (NotFoundException e) {
-                LOGGER.traceExit(e);
-                return ResourceErrorHandler.createRESTErrorMessage("ProjectResource.update", Status.NOT_FOUND, e);
-=======
->>>>>>> e36e71e8
             } catch (ValidationException e) {
                 LOGGER.traceExit(e);
                 return ResourceErrorHandler.createRESTErrorMessage("ProjectResource.update", Status.BAD_REQUEST, e);
@@ -256,17 +250,11 @@
                     || (project.getUserId() != 0 && !Objects.equals(project.getUserId(), user.getId()))) {
                 throw new UnauthorizedException("You are not allowed to update this project");
             }
-<<<<<<< HEAD
 
             project.setUser(user);
             projectDAO.delete(user.getId(), projectId);
             LOGGER.traceExit("Project {} deleted", projectId);
             return Response.status(Status.NO_CONTENT).build();
-        } catch (NotFoundException e) {
-            LOGGER.traceExit(e);
-            return ResourceErrorHandler.createRESTErrorMessage("ProjectResource.delete", Status.NOT_FOUND, e);
-=======
->>>>>>> e36e71e8
         } catch (UnauthorizedException e) {
             LOGGER.traceExit(e);
             return ResourceErrorHandler.createRESTErrorMessage("ProjectResource.delete", Status.UNAUTHORIZED, e);
