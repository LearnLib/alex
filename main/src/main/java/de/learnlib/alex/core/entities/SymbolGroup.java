--- conflicted
+++ resolved
@@ -34,8 +34,8 @@
 import javax.persistence.Table;
 import javax.persistence.UniqueConstraint;
 import java.io.Serializable;
-import java.util.ArrayList;
-import java.util.List;
+import java.util.HashSet;
+import java.util.Set;
 
 /**
  * Entity to organize symbols.
@@ -87,29 +87,19 @@
     private String name;
 
     /** The Symbols manged by this group. */
-<<<<<<< HEAD
     @OneToMany(
             mappedBy = "group",
             fetch = FetchType.LAZY, cascade = {CascadeType.PERSIST, CascadeType.MERGE, CascadeType.REMOVE}
     )
     private Set<Symbol> symbols;
-=======
-    @OneToMany(mappedBy = "group", fetch = FetchType.LAZY)
-    @Cascade({ CascadeType.SAVE_UPDATE, CascadeType.DELETE })
-    private List<Symbol> symbols;
->>>>>>> 0e0596f5
 
     /**
      * Default constructor.
      */
     public SymbolGroup() {
-<<<<<<< HEAD
-        this.symbols = new HashSet<>();
-=======
         this.groupId = 0L;
         this.id = 0L;
-        this.symbols = new ArrayList<>();
->>>>>>> 0e0596f5
+        this.symbols = new HashSet<>();
     }
 
     @JsonIgnore
@@ -222,7 +212,7 @@
      *
      * @return The related symbols.
      */
-    public List<Symbol> getSymbols() {
+    public Set<Symbol> getSymbols() {
         return symbols;
     }
 
@@ -245,7 +235,7 @@
      * @param symbols
      *         The new set of related symbols.
      */
-    public void setSymbols(List<Symbol> symbols) {
+    public void setSymbols(Set<Symbol> symbols) {
         this.symbols = symbols;
     }
 
