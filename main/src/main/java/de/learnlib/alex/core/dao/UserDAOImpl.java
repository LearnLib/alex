/*
 * Copyright 2016 TU Dortmund
 *
 * Licensed under the Apache License, Version 2.0 (the "License");
 * you may not use this file except in compliance with the License.
 * You may obtain a copy of the License at
 *
 *     http://www.apache.org/licenses/LICENSE-2.0
 *
 * Unless required by applicable law or agreed to in writing, software
 * distributed under the License is distributed on an "AS IS" BASIS,
 * WITHOUT WARRANTIES OR CONDITIONS OF ANY KIND, either express or implied.
 * See the License for the specific language governing permissions and
 * limitations under the License.
 */

package de.learnlib.alex.core.dao;

import de.learnlib.alex.core.entities.User;
import de.learnlib.alex.core.entities.UserRole;
import de.learnlib.alex.exceptions.NotFoundException;
<<<<<<< HEAD
=======
import de.learnlib.alex.utils.HibernateUtil;
import de.learnlib.alex.utils.IdsList;
>>>>>>> 0e0596f5
import de.learnlib.alex.utils.ValidationExceptionHelper;
import org.apache.logging.log4j.LogManager;
import org.apache.logging.log4j.Logger;
import org.springframework.orm.jpa.JpaSystemException;
import org.springframework.stereotype.Service;
import org.springframework.transaction.TransactionSystemException;
import org.springframework.transaction.annotation.Transactional;

import javax.inject.Inject;
import javax.validation.ConstraintViolationException;
import javax.validation.ValidationException;
import java.util.List;

/**
 * Implementation of a UserDAO using Hibernate.
 */
@Service
public class UserDAOImpl implements UserDAO {

    /** Use the logger for the data part. */
    private static final Logger LOGGER = LogManager.getLogger("data");

    private UserRepository userRepository;

    @Inject
    public UserDAOImpl(UserRepository userRepository) {
        this.userRepository = userRepository;
    }

    @Override
    @Transactional
    public void create(User user) throws ValidationException {
        saveUser(user);
    }

    @Override
    @Transactional(readOnly = true)
    public List<User> getAll() {
        return userRepository.findAll();
    }

    @Override
    @Transactional(readOnly = true)
    public List<User> getAllByRole(UserRole role) {
        return userRepository.findByRole(role);
    }

    @Override
    @Transactional(readOnly = true)
    public User getById(Long id) throws NotFoundException {
        User user = userRepository.findOne(id);

        if (user == null) {
            throw new NotFoundException("Could not find the user with the ID " + id + ".");
        }
        return user;
    }

    @Override
    @Transactional(readOnly = true)
    public User getByEmail(String email) throws NotFoundException {
        User user = userRepository.findOneByEmail(email);

        if (user == null) {
            throw new NotFoundException("Could not find the user with the email '" + email + "'!");
        }
        return user;
    }

    @Override
    @Transactional
    public void update(User user) throws ValidationException {
        saveUser(user);
    }

    @Override
    @Transactional
    public void delete(Long id) throws NotFoundException {
        User user = getById(id);

        // make sure there is at least one registered admin
        if (user.getRole().equals(UserRole.ADMIN)) {
<<<<<<< HEAD
            List<User> admins = userRepository.findByRole(UserRole.ADMIN);
=======

            @SuppressWarnings("unchecked")
            List<User> admins = session.createCriteria(User.class)
                    .add(Restrictions.eq("role", UserRole.ADMIN))
                    .list();
>>>>>>> 0e0596f5

            if (admins.size() == 1) {
                throw new NotFoundException("There has to be at least one admin left");
            }
        }

        userRepository.delete(user);
    }

<<<<<<< HEAD
    private void saveUser(User user) {
        try {
            userRepository.save(user);

        // error handling
        } catch (TransactionSystemException e) {
            LOGGER.info("Saving a user failed:", e);
            ConstraintViolationException cve = (ConstraintViolationException) e.getCause().getCause();
            throw ValidationExceptionHelper.createValidationException("User was not created:", cve);
        } catch (JpaSystemException e) {
            LOGGER.info("Saving a user failed:", e);
            throw new ValidationException("The User was not created because it did not pass the validation!", e);
=======
    @Override
    public void delete(IdsList ids) throws NotFoundException {
        Session session = HibernateUtil.getSession();
        HibernateUtil.beginTransaction();

        try {
            for (Long id: ids) {
                User user = get(session, id);
                session.delete(user);
            }
        } catch (NotFoundException e) {
            HibernateUtil.rollbackTransaction();
            throw  e;
        }

        HibernateUtil.commitTransaction();
    }

    private User get(Session session, Long id) throws NotFoundException {
        User user = session.get(User.class, id);

        if (user == null) {
            throw new NotFoundException("Could not find the user with the ID '" + id + "'!");
>>>>>>> 0e0596f5
        }
    }

}<|MERGE_RESOLUTION|>--- conflicted
+++ resolved
@@ -19,11 +19,7 @@
 import de.learnlib.alex.core.entities.User;
 import de.learnlib.alex.core.entities.UserRole;
 import de.learnlib.alex.exceptions.NotFoundException;
-<<<<<<< HEAD
-=======
-import de.learnlib.alex.utils.HibernateUtil;
 import de.learnlib.alex.utils.IdsList;
->>>>>>> 0e0596f5
 import de.learnlib.alex.utils.ValidationExceptionHelper;
 import org.apache.logging.log4j.LogManager;
 import org.apache.logging.log4j.Logger;
@@ -106,15 +102,7 @@
 
         // make sure there is at least one registered admin
         if (user.getRole().equals(UserRole.ADMIN)) {
-<<<<<<< HEAD
             List<User> admins = userRepository.findByRole(UserRole.ADMIN);
-=======
-
-            @SuppressWarnings("unchecked")
-            List<User> admins = session.createCriteria(User.class)
-                    .add(Restrictions.eq("role", UserRole.ADMIN))
-                    .list();
->>>>>>> 0e0596f5
 
             if (admins.size() == 1) {
                 throw new NotFoundException("There has to be at least one admin left");
@@ -124,7 +112,14 @@
         userRepository.delete(user);
     }
 
-<<<<<<< HEAD
+    @Override
+    @Transactional
+    public void delete(IdsList ids) throws NotFoundException {
+        for (Long id: ids) {
+            userRepository.delete(id);
+        }
+    }
+
     private void saveUser(User user) {
         try {
             userRepository.save(user);
@@ -137,31 +132,6 @@
         } catch (JpaSystemException e) {
             LOGGER.info("Saving a user failed:", e);
             throw new ValidationException("The User was not created because it did not pass the validation!", e);
-=======
-    @Override
-    public void delete(IdsList ids) throws NotFoundException {
-        Session session = HibernateUtil.getSession();
-        HibernateUtil.beginTransaction();
-
-        try {
-            for (Long id: ids) {
-                User user = get(session, id);
-                session.delete(user);
-            }
-        } catch (NotFoundException e) {
-            HibernateUtil.rollbackTransaction();
-            throw  e;
-        }
-
-        HibernateUtil.commitTransaction();
-    }
-
-    private User get(Session session, Long id) throws NotFoundException {
-        User user = session.get(User.class, id);
-
-        if (user == null) {
-            throw new NotFoundException("Could not find the user with the ID '" + id + "'!");
->>>>>>> 0e0596f5
         }
     }
 
