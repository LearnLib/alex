/*
 * Copyright 2015 - 2020 TU Dortmund
 *
 * Licensed under the Apache License, Version 2.0 (the "License");
 * you may not use this file except in compliance with the License.
 * You may obtain a copy of the License at
 *
 *     http://www.apache.org/licenses/LICENSE-2.0
 *
 * Unless required by applicable law or agreed to in writing, software
 * distributed under the License is distributed on an "AS IS" BASIS,
 * WITHOUT WARRANTIES OR CONDITIONS OF ANY KIND, either express or implied.
 * See the License for the specific language governing permissions and
 * limitations under the License.
 */

package de.learnlib.alex.data.dao;

import de.learnlib.alex.auth.dao.UserDAO;
import de.learnlib.alex.auth.entities.User;
import de.learnlib.alex.common.exceptions.NotFoundException;
import de.learnlib.alex.data.entities.Project;
import de.learnlib.alex.data.repositories.ParameterizedSymbolRepository;
import de.learnlib.alex.data.repositories.ProjectEnvironmentRepository;
import de.learnlib.alex.data.repositories.ProjectRepository;
import de.learnlib.alex.data.repositories.ProjectUrlRepository;
import de.learnlib.alex.data.repositories.SymbolActionRepository;
import de.learnlib.alex.data.repositories.SymbolParameterRepository;
import de.learnlib.alex.data.repositories.SymbolStepRepository;
import de.learnlib.alex.data.repositories.UploadableFileRepository;
import de.learnlib.alex.learning.repositories.LearnerResultRepository;
import de.learnlib.alex.learning.repositories.LearnerSetupRepository;
import de.learnlib.alex.testing.dao.TestDAO;
import de.learnlib.alex.testing.repositories.TestExecutionConfigRepository;
import de.learnlib.alex.testing.repositories.TestReportRepository;
import de.learnlib.alex.testing.repositories.TestRepository;
import org.hamcrest.MatcherAssert;
import org.junit.Before;
import org.junit.Test;
import org.junit.runner.RunWith;
import org.mockito.Mock;
import org.mockito.junit.MockitoJUnitRunner;

import javax.persistence.EntityManager;
import javax.validation.ConstraintViolationException;
import javax.validation.ValidationException;
import java.util.ArrayList;
import java.util.List;
import java.util.Optional;

import static org.hamcrest.CoreMatchers.equalTo;
import static org.hamcrest.CoreMatchers.is;
import static org.junit.Assert.assertThat;
import static org.junit.Assert.assertTrue;
import static org.mockito.BDDMockito.given;
import static org.mockito.Mockito.verify;

@RunWith(MockitoJUnitRunner.class)
public class ProjectDAOTest {

    private static final long USER_ID = 21L;
    private static final long PROJECT_ID = 42L;
    private static final int TEST_PROJECT_COUNT = 3;

    @Mock
    private ProjectRepository projectRepository;

    @Mock
    private FileDAO fileDAO;

    @Mock
    private LearnerResultRepository learnerResultRepository;

    @Mock
    private TestReportRepository testReportRepository;

    @Mock
    private SymbolStepRepository symbolStepRepository;

    @Mock
    private ParameterizedSymbolRepository parameterizedSymbolRepository;

    @Mock
    private SymbolActionRepository symbolActionRepository;

    @Mock
    private ProjectEnvironmentDAO environmentDAO;

    @Mock
    private ProjectUrlRepository projectUrlRepository;

    @Mock
    private TestExecutionConfigRepository testExecutionConfigRepository;

    @Mock
    private ProjectEnvironmentRepository environmentRepository;

    @Mock
    private TestDAO testDAO;

    @Mock
    private SymbolGroupDAO symbolGroupDAO;

    @Mock
    private UserDAO userDAO;

    @Mock
    private TestRepository testRepository;

    @Mock
    private SymbolParameterRepository symbolParameterRepository;

    @Mock
    private UploadableFileRepository uploadableFileRepository;

    @Mock
    private LearnerSetupRepository learnerSetupRepository;

    private ProjectDAO projectDAO;

    private User user;

    @Before
    public void setUp() {
        projectDAO = new ProjectDAO(projectRepository, learnerResultRepository, testReportRepository, fileDAO,
                parameterizedSymbolRepository, symbolStepRepository, symbolActionRepository, environmentDAO,
<<<<<<< HEAD
                projectUrlRepository, testExecutionConfigRepository, testDAO, userDAO, environmentRepository, symbolGroupDAO,
                testRepository, symbolParameterRepository, uploadableFileRepository);
=======
                projectUrlRepository, testExecutionConfigRepository, testDAO, environmentRepository, symbolGroupDAO,
                testRepository, symbolParameterRepository, uploadableFileRepository, learnerSetupRepository);
>>>>>>> 0796d54f
        user = new User();
        user.setId(USER_ID);
    }

    @Test
    public void shouldGetAllProjectsOfAnUser() {
        User user = new User();
        user.setId(USER_ID);

        List<Project> projects = createProjectList();
        given(projectRepository.findAllByUser_Id(USER_ID)).willReturn(projects);

        List<Project> allProjects = projectDAO.getAll(user);

        MatcherAssert.assertThat(allProjects.size(), is(equalTo(projects.size())));
        for (Project p : allProjects) {
            assertTrue(projects.contains(p));
        }
    }

    @Test
    public void shouldGetAProjectByItsID() throws NotFoundException {
        User user = new User(USER_ID);
        Project project = new Project();
        project.addOwner(user);

        given(projectRepository.findById(PROJECT_ID)).willReturn(Optional.of(project));

        Project p = projectDAO.getByID(user, PROJECT_ID);

        assertThat(p, is(equalTo(project)));
    }

    @Test(expected = NotFoundException.class)
    public void shouldThrowAnExceptionIfTheProjectCanNotFoundByID() throws NotFoundException {
        given(projectRepository.findById(PROJECT_ID)).willReturn(Optional.empty());

        projectDAO.getByID(user, PROJECT_ID); // should fail
    }

    @Test
    public void shouldUpdateAProject() throws NotFoundException {
        User user = new User();
        user.setId(USER_ID);

        Project project = new Project();
        project.addOwner(user);
        project.setId(PROJECT_ID);

        given(projectRepository.findById(PROJECT_ID)).willReturn(Optional.of(project));
        given(projectRepository.save(project)).willReturn(project);

        projectDAO.update(user, PROJECT_ID, project);

        verify(projectRepository).save(project);
    }

    @Test(expected = NotFoundException.class)
    public void shouldThrowANotFoundExceptionWhenUpdatingAUnknownProject() throws NotFoundException {
        User user = new User();
        user.setId(USER_ID);

        Project project = new Project();
        project.addOwner(user);
        project.setId(PROJECT_ID);

        projectDAO.update(user, PROJECT_ID, project);
    }

    @Test(expected = ValidationException.class)
    public void shouldHandleConstraintViolationExceptionOnProjectUpdateGracefully() throws NotFoundException {
        User user = new User();
        user.setId(USER_ID);

        Project project = new Project();
        project.addOwner(user);
        project.setId(PROJECT_ID);

        given(projectRepository.save(project)).willThrow(ConstraintViolationException.class);
        given(projectRepository.findById(PROJECT_ID)).willReturn(Optional.of(project));

        projectDAO.update(user, PROJECT_ID, project);
    }

    @Test
    public void shouldDeleteAProject() throws NotFoundException {
        User user = new User();
        user.setId(USER_ID);

        Project project = new Project();
        project.addOwner(user);

        given(projectRepository.findById(PROJECT_ID)).willReturn(Optional.of(project));

        projectDAO.delete(user, PROJECT_ID);

        verify(projectRepository).delete(project);
    }

    @Test(expected = NotFoundException.class)
    public void shouldFailToDeleteAProjectThatDoesNotExist() throws NotFoundException {
        User user = new User();

        projectDAO.delete(user, -1L);
    }


    private List<Project> createProjectList() {
        List<Project> projects = new ArrayList<>();
        for (int i = 0; i < TEST_PROJECT_COUNT; i++) {
            Project p = new Project();
            projects.add(p);
        }
        return projects;
    }

}<|MERGE_RESOLUTION|>--- conflicted
+++ resolved
@@ -124,13 +124,8 @@
     public void setUp() {
         projectDAO = new ProjectDAO(projectRepository, learnerResultRepository, testReportRepository, fileDAO,
                 parameterizedSymbolRepository, symbolStepRepository, symbolActionRepository, environmentDAO,
-<<<<<<< HEAD
                 projectUrlRepository, testExecutionConfigRepository, testDAO, userDAO, environmentRepository, symbolGroupDAO,
-                testRepository, symbolParameterRepository, uploadableFileRepository);
-=======
-                projectUrlRepository, testExecutionConfigRepository, testDAO, environmentRepository, symbolGroupDAO,
                 testRepository, symbolParameterRepository, uploadableFileRepository, learnerSetupRepository);
->>>>>>> 0796d54f
         user = new User();
         user.setId(USER_ID);
     }
