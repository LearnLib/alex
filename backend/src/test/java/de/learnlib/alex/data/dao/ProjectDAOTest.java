/*
 * Copyright 2015 - 2020 TU Dortmund
 *
 * Licensed under the Apache License, Version 2.0 (the "License");
 * you may not use this file except in compliance with the License.
 * You may obtain a copy of the License at
 *
 *     http://www.apache.org/licenses/LICENSE-2.0
 *
 * Unless required by applicable law or agreed to in writing, software
 * distributed under the License is distributed on an "AS IS" BASIS,
 * WITHOUT WARRANTIES OR CONDITIONS OF ANY KIND, either express or implied.
 * See the License for the specific language governing permissions and
 * limitations under the License.
 */

package de.learnlib.alex.data.dao;

import de.learnlib.alex.auth.dao.UserDAO;
import de.learnlib.alex.auth.entities.User;
import de.learnlib.alex.common.exceptions.NotFoundException;
import de.learnlib.alex.data.entities.Project;
import de.learnlib.alex.data.repositories.ParameterizedSymbolRepository;
import de.learnlib.alex.data.repositories.ProjectEnvironmentRepository;
import de.learnlib.alex.data.repositories.ProjectRepository;
import de.learnlib.alex.data.repositories.ProjectUrlRepository;
import de.learnlib.alex.data.repositories.SymbolActionRepository;
import de.learnlib.alex.data.repositories.SymbolParameterRepository;
import de.learnlib.alex.data.repositories.SymbolStepRepository;
import de.learnlib.alex.data.repositories.UploadableFileRepository;
import de.learnlib.alex.learning.repositories.LearnerResultRepository;
import de.learnlib.alex.learning.repositories.LearnerSetupRepository;
import de.learnlib.alex.modelchecking.dao.LtsFormulaDAO;
import de.learnlib.alex.modelchecking.dao.LtsFormulaSuiteDAO;
import de.learnlib.alex.testing.dao.TestDAO;
import de.learnlib.alex.testing.dao.TestReportDAO;
import de.learnlib.alex.testing.repositories.TestExecutionConfigRepository;
import de.learnlib.alex.testing.repositories.TestReportRepository;
import de.learnlib.alex.testing.repositories.TestRepository;
import de.learnlib.alex.websocket.services.ProjectPresenceService;
import de.learnlib.alex.websocket.services.SymbolPresenceService;
import de.learnlib.alex.websocket.services.TestPresenceService;
import org.hamcrest.MatcherAssert;
import org.junit.Before;
import org.junit.Test;
import org.junit.runner.RunWith;
import org.mockito.Mock;
import org.mockito.junit.MockitoJUnitRunner;

import javax.validation.ConstraintViolationException;
import javax.validation.ValidationException;
import java.util.ArrayList;
import java.util.List;
import java.util.Optional;

import static org.hamcrest.CoreMatchers.equalTo;
import static org.hamcrest.CoreMatchers.is;
import static org.junit.Assert.assertThat;
import static org.junit.Assert.assertTrue;
import static org.mockito.BDDMockito.given;
import static org.mockito.Mockito.verify;

@RunWith(MockitoJUnitRunner.class)
public class ProjectDAOTest {

    private static final long USER_ID = 21L;
    private static final long PROJECT_ID = 42L;
    private static final int TEST_PROJECT_COUNT = 3;

    @Mock
    private ProjectRepository projectRepository;

    @Mock
    private FileDAO fileDAO;

    @Mock
    private LearnerResultRepository learnerResultRepository;

    @Mock
    private TestReportRepository testReportRepository;

    @Mock
    private SymbolStepRepository symbolStepRepository;

    @Mock
    private ParameterizedSymbolRepository parameterizedSymbolRepository;

    @Mock
    private SymbolActionRepository symbolActionRepository;

    @Mock
    private ProjectEnvironmentDAO environmentDAO;

    @Mock
    private ProjectUrlRepository projectUrlRepository;

    @Mock
    private TestExecutionConfigRepository testExecutionConfigRepository;

    @Mock
    private ProjectEnvironmentRepository environmentRepository;

    @Mock
    private TestDAO testDAO;

    @Mock
    private SymbolGroupDAO symbolGroupDAO;

    @Mock
    private UserDAO userDAO;

    @Mock
    private TestRepository testRepository;

    @Mock
    private SymbolParameterRepository symbolParameterRepository;

    @Mock
    private UploadableFileRepository uploadableFileRepository;

    @Mock
    private LearnerSetupRepository learnerSetupRepository;

    @Mock
    private SymbolPresenceService symbolPresenceService;

    @Mock
    private TestPresenceService testPresenceService;

    @Mock
    private ProjectPresenceService projectPresenceService;

    @Mock
<<<<<<< HEAD
    private LtsFormulaSuiteDAO ltsFormulaSuiteDAO;

    @Mock
    private LtsFormulaDAO ltsFormulaDAO;
=======
    private TestReportDAO testReportDAO;
>>>>>>> 838334b3

    private ProjectDAO projectDAO;

    private User user;

    @Before
    public void setUp() {
        projectDAO = new ProjectDAO(projectRepository, learnerResultRepository, testReportRepository, fileDAO,
                parameterizedSymbolRepository, symbolStepRepository, symbolActionRepository, environmentDAO,
                projectUrlRepository, testExecutionConfigRepository, testDAO, userDAO, environmentRepository, symbolGroupDAO,
                testRepository, symbolParameterRepository, uploadableFileRepository, learnerSetupRepository, testPresenceService,
<<<<<<< HEAD
                symbolPresenceService, projectPresenceService, ltsFormulaSuiteDAO, ltsFormulaDAO);
=======
                symbolPresenceService, projectPresenceService, testReportDAO);
>>>>>>> 838334b3
        user = new User();
        user.setId(USER_ID);
    }

    @Test
    public void shouldGetAllProjectsOfAnUser() {
        User user = new User();
        user.setId(USER_ID);

        List<Project> projects = createProjectList();
        given(projectRepository.findAllByUser_Id(USER_ID)).willReturn(projects);

        List<Project> allProjects = projectDAO.getAll(user);

        MatcherAssert.assertThat(allProjects.size(), is(equalTo(projects.size())));
        for (Project p : allProjects) {
            assertTrue(projects.contains(p));
        }
    }

    @Test
    public void shouldGetAProjectByItsID() throws NotFoundException {
        User user = new User(USER_ID);
        Project project = new Project();
        project.addOwner(user);

        given(projectRepository.findById(PROJECT_ID)).willReturn(Optional.of(project));

        Project p = projectDAO.getByID(user, PROJECT_ID);

        assertThat(p, is(equalTo(project)));
    }

    @Test(expected = NotFoundException.class)
    public void shouldThrowAnExceptionIfTheProjectCanNotFoundByID() throws NotFoundException {
        given(projectRepository.findById(PROJECT_ID)).willReturn(Optional.empty());

        projectDAO.getByID(user, PROJECT_ID); // should fail
    }

    @Test
    public void shouldUpdateAProject() throws NotFoundException {
        User user = new User();
        user.setId(USER_ID);

        Project project = new Project();
        project.addOwner(user);
        project.setId(PROJECT_ID);

        given(projectRepository.findById(PROJECT_ID)).willReturn(Optional.of(project));
        given(projectRepository.save(project)).willReturn(project);

        projectDAO.update(user, PROJECT_ID, project);

        verify(projectRepository).save(project);
    }

    @Test(expected = NotFoundException.class)
    public void shouldThrowANotFoundExceptionWhenUpdatingAUnknownProject() throws NotFoundException {
        User user = new User();
        user.setId(USER_ID);

        Project project = new Project();
        project.addOwner(user);
        project.setId(PROJECT_ID);

        projectDAO.update(user, PROJECT_ID, project);
    }

    @Test(expected = ValidationException.class)
    public void shouldHandleConstraintViolationExceptionOnProjectUpdateGracefully() throws NotFoundException {
        User user = new User();
        user.setId(USER_ID);

        Project project = new Project();
        project.addOwner(user);
        project.setId(PROJECT_ID);

        given(projectRepository.save(project)).willThrow(ConstraintViolationException.class);
        given(projectRepository.findById(PROJECT_ID)).willReturn(Optional.of(project));

        projectDAO.update(user, PROJECT_ID, project);
    }

    @Test
    public void shouldDeleteAProject() throws NotFoundException {
        User user = new User();
        user.setId(USER_ID);

        Project project = new Project();
        project.addOwner(user);

        given(projectRepository.findById(PROJECT_ID)).willReturn(Optional.of(project));

        projectDAO.delete(user, PROJECT_ID);

        verify(projectRepository).delete(project);
    }

    @Test(expected = NotFoundException.class)
    public void shouldFailToDeleteAProjectThatDoesNotExist() throws NotFoundException {
        User user = new User();

        projectDAO.delete(user, -1L);
    }


    private List<Project> createProjectList() {
        List<Project> projects = new ArrayList<>();
        for (int i = 0; i < TEST_PROJECT_COUNT; i++) {
            Project p = new Project();
            projects.add(p);
        }
        return projects;
    }

}<|MERGE_RESOLUTION|>--- conflicted
+++ resolved
@@ -55,6 +55,7 @@
 
 import static org.hamcrest.CoreMatchers.equalTo;
 import static org.hamcrest.CoreMatchers.is;
+import static org.junit.Assert.assertEquals;
 import static org.junit.Assert.assertThat;
 import static org.junit.Assert.assertTrue;
 import static org.mockito.BDDMockito.given;
@@ -131,14 +132,13 @@
     private ProjectPresenceService projectPresenceService;
 
     @Mock
-<<<<<<< HEAD
+    private TestReportDAO testReportDAO;
+
+    @Mock
     private LtsFormulaSuiteDAO ltsFormulaSuiteDAO;
 
     @Mock
     private LtsFormulaDAO ltsFormulaDAO;
-=======
-    private TestReportDAO testReportDAO;
->>>>>>> 838334b3
 
     private ProjectDAO projectDAO;
 
@@ -150,11 +150,7 @@
                 parameterizedSymbolRepository, symbolStepRepository, symbolActionRepository, environmentDAO,
                 projectUrlRepository, testExecutionConfigRepository, testDAO, userDAO, environmentRepository, symbolGroupDAO,
                 testRepository, symbolParameterRepository, uploadableFileRepository, learnerSetupRepository, testPresenceService,
-<<<<<<< HEAD
-                symbolPresenceService, projectPresenceService, ltsFormulaSuiteDAO, ltsFormulaDAO);
-=======
-                symbolPresenceService, projectPresenceService, testReportDAO);
->>>>>>> 838334b3
+                symbolPresenceService, projectPresenceService, testReportDAO, ltsFormulaSuiteDAO, ltsFormulaDAO);
         user = new User();
         user.setId(USER_ID);
     }
@@ -185,7 +181,7 @@
 
         Project p = projectDAO.getByID(user, PROJECT_ID);
 
-        assertThat(p, is(equalTo(project)));
+        assertEquals(project, p);
     }
 
     @Test(expected = NotFoundException.class)
