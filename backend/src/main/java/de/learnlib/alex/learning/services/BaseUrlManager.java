/*
 * Copyright 2015 - 2019 TU Dortmund
 *
 * Licensed under the Apache License, Version 2.0 (the "License");
 * you may not use this file except in compliance with the License.
 * You may obtain a copy of the License at
 *
 *     http://www.apache.org/licenses/LICENSE-2.0
 *
 * Unless required by applicable law or agreed to in writing, software
 * distributed under the License is distributed on an "AS IS" BASIS,
 * WITHOUT WARRANTIES OR CONDITIONS OF ANY KIND, either express or implied.
 * See the License for the specific language governing permissions and
 * limitations under the License.
 */

package de.learnlib.alex.learning.services;

import de.learnlib.alex.data.entities.actions.Credentials;

/**
 * Class to mange a URL and get URL based on this.
 */
public class BaseUrlManager {

    /** The base url of the connection. All other urls just extends this. */
    private String baseUrl;

    /**
     * Advanced constructor which sets the base url field.
     *
     * @param baseUrl
     *         The base url to use.
     */
    public BaseUrlManager(String baseUrl) {
        this.baseUrl = baseUrl;
    }

    /**
     * Get the base url of the API to call. All absolute paths will be based on this!
     *
     * @return The current base url.
     */
    public String getBaseUrl() {
        return baseUrl;
    }

    /**
     * Set the base url. All absolute paths will be based on this!
     *
     * @param baseUrl
     *         The new base url to use.
     */
    public void setBaseUrl(String baseUrl) {
        this.baseUrl = baseUrl;
    }

    /**
     * Get the absolute URL of a path, i.e. based on the base url (base url + '/' + path'), as String.
     *
     * @param path
     *         The path to append on the base url.
     * @return An absolute URL as String
     */
    public String getAbsoluteUrl(String path) {
        return combineUrls(baseUrl, path);
    }

    /**
     * Get the absolute URL of a path, i.e. based on the base url (base url + '/' + path'), as String
     * and insert the credentials if possible.
     *
     * @param path
     *         The path to append on the base url.
     * @param credentials
     *         The credentials to insert into the URL.
     * @return An absolute URL as String
     */
    public String getAbsoluteUrl(String path, Credentials credentials) {
<<<<<<< HEAD
        final String url = combineUrls(baseUrl, path);
        return BaseUrlManager.getUrlWithCredentials(url, credentials);
=======
        String url = combineUrls(baseUrl, path);
        return BaseUrlManager.getUrlWithCredentials(url, credentials);
    }

    public static String getUrlWithCredentials(String url, Credentials credentials) {
        if (credentials != null && credentials.areValid()) {
            return url.replaceFirst("^(http[s]?://)", "$1"
                    + credentials.getName() + ":"
                    + credentials.getPassword() + "@");
        } else {
            return url;
        }
>>>>>>> 25a40493
    }

    /**
     * Append apiPath to basePath and make sure that only one '/' is between them.
     *
     * @param basePath
     *         The prefix of the new URL.
     * @param apiPath
     *         The suffix of the new URL.
     * @return The combined URL.
     */
    private String combineUrls(String basePath, String apiPath) {
        if (basePath.endsWith("/") && apiPath.startsWith("/")) {
            // both have a '/' -> remove one
            return basePath + apiPath.substring(1);
        } else if (!basePath.endsWith("/") && !apiPath.startsWith("/")) {
            // no one has a '/' -> add one
            return basePath + "/" + apiPath;
        } else {
            // exact 1. '/' in between -> good to go
            return basePath + apiPath;
        }
    }

    public static String getUrlWithCredentials(String url, Credentials credentials) {
        if (credentials != null && credentials.areValid()) {
            return url.replaceFirst("^(http[s]?://)", "$1"
                    + credentials.getName() + ":"
                    + credentials.getPassword() + "@");
        } else {
            return url;
        }
    }
}<|MERGE_RESOLUTION|>--- conflicted
+++ resolved
@@ -77,10 +77,6 @@
      * @return An absolute URL as String
      */
     public String getAbsoluteUrl(String path, Credentials credentials) {
-<<<<<<< HEAD
-        final String url = combineUrls(baseUrl, path);
-        return BaseUrlManager.getUrlWithCredentials(url, credentials);
-=======
         String url = combineUrls(baseUrl, path);
         return BaseUrlManager.getUrlWithCredentials(url, credentials);
     }
@@ -93,7 +89,6 @@
         } else {
             return url;
         }
->>>>>>> 25a40493
     }
 
     /**
