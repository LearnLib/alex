--- conflicted
+++ resolved
@@ -126,11 +126,8 @@
         this.testRepository = testRepository;
         this.symbolParameterRepository = symbolParameterRepository;
         this.uploadableFileRepository = uploadableFileRepository;
-<<<<<<< HEAD
         this.userDAO = userDAO;
-=======
         this.learnerSetupRepository = learnerSetupRepository;
->>>>>>> 0796d54f
     }
 
     public Project create(final User user, final CreateProjectForm projectForm) throws ValidationException {
