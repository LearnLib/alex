/*
 * Copyright 2015 - 2019 TU Dortmund
 *
 * Licensed under the Apache License, Version 2.0 (the "License");
 * you may not use this file except in compliance with the License.
 * You may obtain a copy of the License at
 *
 *     http://www.apache.org/licenses/LICENSE-2.0
 *
 * Unless required by applicable law or agreed to in writing, software
 * distributed under the License is distributed on an "AS IS" BASIS,
 * WITHOUT WARRANTIES OR CONDITIONS OF ANY KIND, either express or implied.
 * See the License for the specific language governing permissions and
 * limitations under the License.
 */

package de.learnlib.alex.testing.services;

import de.learnlib.alex.auth.entities.User;
import de.learnlib.alex.common.exceptions.NotFoundException;
import de.learnlib.alex.common.utils.LoggerMarkers;
import de.learnlib.alex.common.utils.SearchHelper;
import de.learnlib.alex.data.dao.ProjectDAO;
import de.learnlib.alex.data.entities.ExecuteResult;
import de.learnlib.alex.data.entities.ParameterizedSymbol;
import de.learnlib.alex.data.entities.Project;
import de.learnlib.alex.data.entities.ProjectEnvironment;
import de.learnlib.alex.data.entities.Symbol;
import de.learnlib.alex.data.entities.SymbolParameter;
import de.learnlib.alex.data.entities.SymbolStep;
import de.learnlib.alex.data.repositories.ProjectEnvironmentRepository;
import de.learnlib.alex.data.repositories.ProjectUrlRepository;
import de.learnlib.alex.learning.services.connectors.ConnectorContextHandler;
import de.learnlib.alex.learning.services.connectors.ConnectorManager;
import de.learnlib.alex.learning.services.connectors.CounterStoreConnector;
import de.learnlib.alex.learning.services.connectors.PreparedConnectorContextHandlerFactory;
import de.learnlib.alex.learning.services.connectors.VariableStoreConnector;
import de.learnlib.alex.testing.dao.TestDAO;
import de.learnlib.alex.testing.dao.TestReportDAO;
import de.learnlib.alex.testing.entities.Test;
import de.learnlib.alex.testing.entities.TestCase;
import de.learnlib.alex.testing.entities.TestCaseResult;
import de.learnlib.alex.testing.entities.TestCaseStep;
import de.learnlib.alex.testing.entities.TestExecutionConfig;
import de.learnlib.alex.testing.entities.TestExecutionResult;
import de.learnlib.alex.testing.entities.TestReport;
import de.learnlib.alex.testing.entities.TestResult;
import de.learnlib.alex.testing.entities.TestStatus;
import de.learnlib.alex.testing.entities.TestSuite;
import de.learnlib.alex.testing.entities.TestSuiteResult;
import de.learnlib.alex.webhooks.services.WebhookService;
import org.apache.logging.log4j.LogManager;
import org.apache.logging.log4j.Logger;
import org.springframework.stereotype.Service;

import javax.inject.Inject;
import java.util.ArrayList;
import java.util.HashMap;
import java.util.List;
import java.util.Map;
import java.util.stream.Collectors;

/** The service that executes tests. */
@Service
public class TestService {

    private static final Logger LOGGER = LogManager.getLogger();

    /** Factory to create a new ContextHandler. */
    private final PreparedConnectorContextHandlerFactory contextHandlerFactory;

    /** The running testing threads. userId -> (projectId -> TestThread). */
    private final Map<Long, Map<Long, TestThread>> testingThreads;

    /** The {@link WebhookService} to use. */
    private final WebhookService webhookService;

    /** The {@link TestDAO} to use. */
    private final TestDAO testDAO;

    /** The {@link TestReportDAO} to use. */
    private final TestReportDAO testReportDAO;

    /** The {@link ProjectUrlRepository} to use. */
    private final ProjectUrlRepository projectUrlRepository;

    /** The {@link ProjectDAO} to use. */
    private final ProjectDAO projectDAO;

    /** The {@link ProjectUrlRepository} to use. */
    private final ProjectEnvironmentRepository environmentRepository;

    /**
     * Constructor.
     *
     * @param contextHandlerFactory
     *         The injected {@link PreparedConnectorContextHandlerFactory}.
     * @param webhookService
     *         The injected {@link WebhookService}.
     * @param testDAO
     *         The injected {@link TestDAO}.
     * @param testReportDAO
     *         The injected {@link TestReportDAO}.
     * @param projectUrlRepository
     *         The injected {@link ProjectUrlRepository}.
     * @param projectDAO
     *         The injected {@link ProjectDAO}.
     */
    @Inject
    public TestService(PreparedConnectorContextHandlerFactory contextHandlerFactory, WebhookService webhookService,
                       TestDAO testDAO, TestReportDAO testReportDAO, ProjectUrlRepository projectUrlRepository,
                       ProjectDAO projectDAO, ProjectEnvironmentRepository environmentRepository) {
        this.contextHandlerFactory = contextHandlerFactory;
        this.webhookService = webhookService;
        this.testDAO = testDAO;
        this.testReportDAO = testReportDAO;
        this.testingThreads = new HashMap<>();
        this.projectUrlRepository = projectUrlRepository;
        this.projectDAO = projectDAO;
        this.environmentRepository = environmentRepository;
    }

    /**
     * Starts a new test thread.
     *
     * @param user
     *         The user.
     * @param project
     *         The project.
     * @param config
     *         The config for the tests.
     * @return A test status.
     */
    public TestStatus start(User user, Project project, TestExecutionConfig config) {
        final TestThread thread = new TestThread(user, project, config, webhookService, testDAO,
                testReportDAO, createTestExecutor(), () -> {
            this.testingThreads.get(user.getId()).remove(project.getId());
            if (this.testingThreads.get(user.getId()).values().size() == 0) {
                this.testingThreads.remove(user.getId());
            }
        });

        if (testingThreads.containsKey(user.getId())) {
            if (testingThreads.get(user.getId()).containsKey(project.getId())) {
                testingThreads.get(user.getId()).get(project.getId()).add(config);
            } else {
                testingThreads.get(user.getId()).put(project.getId(), thread);
                thread.start();
            }
        } else {
            this.testingThreads.put(user.getId(), new HashMap<>());
            this.testingThreads.get(user.getId()).put(project.getId(), thread);
            thread.start();
        }

        return getStatus(user, project);
    }

    /**
     * Abort the test thread of the user and the project.
     *
     * @param user
     *         The user.
     * @param projectId
     *         The ID of the project.
     * @throws NotFoundException
     *         If the project cannot be found.
     */
    public void abort(User user, Long projectId) throws NotFoundException {
        final Project project = projectDAO.getByID(user, projectId, ProjectDAO.EmbeddableFields.COUNTERS);
        if (testingThreads.containsKey(user.getId()) && testingThreads.get(user.getId()).containsKey(project.getId())) {
            testingThreads.get(user.getId()).get(project.getId()).abort();
        }
    }

    /**
     * Gets the status of the active test process of a project.
     *
     * @param user
     *         The user.
     * @param project
     *         The project.
     * @return The status.
     */
    public TestStatus getStatus(User user, Project project) {
        final TestStatus status = new TestStatus();

        if (!testingThreads.containsKey(user.getId())) {
            status.setActive(false);
        } else {
            if (!testingThreads.get(user.getId()).containsKey(project.getId())) {
                status.setActive(false);
            } else {
                final TestThread testThread = testingThreads.get(user.getId()).get(project.getId());
                status.setActive(true);
                status.setReport(testThread.getReport());
                status.setTestsInQueue(testThread.getNumberOfTestsInQueue());
                status.setCurrentTest(testThread.getTestExecutor().getCurrentTest());
            }
        }

        return status;
    }

<<<<<<< HEAD
    /**
     * Executes multiple tests.
     *
     * @param user
     *         The user that executes the test suite.
     * @param tests
     *         The tests that should be executed.
     * @param testConfig
     *         The config for the test.
     * @param results
     *         The map with the test results.
     * @return The updated test result map.
     */
    public Map<Long, TestResult> executeTests(User user, List<Test> tests, TestExecutionConfig testConfig,
                                              Map<Long, TestResult> results) {
        for (Test test : tests) {
            if (test instanceof TestCase) {
                executeTestCase(user, (TestCase) test, testConfig, results);
            } else if (test instanceof TestSuite) {
                executeTestSuite(user, (TestSuite) test, testConfig, results);
            }
        }
        return results;
    }

    /**
     * Execute a test suite.
     *
     * @param user
     *         The user that executes the test suite.
     * @param testSuite
     *         The test suite that is being executed.
     * @param testConfig
     *         The config for the test.
     * @param results
     *         The map with the test results.
     * @return The updated test result map.
     */
    public TestSuiteResult executeTestSuite(User user, TestSuite testSuite, TestExecutionConfig testConfig,
                                            Map<Long, TestResult> results) {
        final TestSuiteResult tsResult = new TestSuiteResult(testSuite, 0L, 0L);

        final List<Test> testCases = testSuite.getTests().stream()
                .filter(TestCase.class::isInstance)
                .collect(Collectors.toList());

        for (Test test : testCases) {
            final TestCaseResult result = executeTestCase(user, (TestCase) test, testConfig, results);
            tsResult.add(result);
        }

        final List<Test> testSuites = testSuite.getTests().stream()
                .filter(TestSuite.class::isInstance)
                .collect(Collectors.toList());

        for (Test test : testSuites) {
            final TestSuiteResult result = executeTestSuite(user, (TestSuite) test, testConfig, results);
            tsResult.add(result);
        }

        results.put(testSuite.getId(), tsResult);
        return tsResult;
    }

    /**
     * Executes a test case.
     *
     * @param user
     *         The user that executes the test suite.
     * @param testCase
     *         The test case that is being executed.
     * @param testConfig
     *         The config for the test.
     * @param results
     *         The map with the test results.
     * @return The updated test result map.
     */
    public TestCaseResult executeTestCase(User user, TestCase testCase, TestExecutionConfig testConfig,
                                          Map<Long, TestResult> results) {
        LOGGER.info(LoggerMarkers.LEARNER, "Execute test[id={}] '{}'", testCase.getId(), testCase.getName());

        final Symbol dummySymbol = new Symbol();
        dummySymbol.setName("dummy");
        dummySymbol.getSteps().add(new SymbolStep() {
            @Override
            public ExecuteResult execute(int i, ConnectorManager connectors) {
                return new ExecuteResult(true);
            }
        });
        final ParameterizedSymbol dummyPSymbol = new ParameterizedSymbol(dummySymbol);

        final ProjectEnvironment environment = environmentRepository.findById(testConfig.getEnvironmentId()).orElse(null);

        final ConnectorContextHandler ctxHandler = contextHandlerFactory
                .createPreparedContextHandler(user, testCase.getProject(), testConfig.getDriverConfig(), dummyPSymbol, null)
                .create(environment);

        final long startTime = System.currentTimeMillis();
        final ConnectorManager connectors = ctxHandler.createContext();

        final List<ExecuteResult> outputs = new ArrayList<>();

        boolean preSuccess = executePreSteps(connectors, testCase, testCase.getPreSteps());

        // execute the steps as long as they do not fail
        long failedStep = -1L;

        if (preSuccess) {
            for (int i = 0; i < testCase.getSteps().size(); i++) {
                final TestCaseStep step = testCase.getSteps().get(i);
                final ExecuteResult result = executeStep(connectors, testCase, step);
                outputs.add(result);

                if (step.getExpectedOutputMessage().equals("")) {
                    if (result.isSuccess() != step.isExpectedOutputSuccess()) {
                        failedStep = i;
                        break;
                    }
                } else {
                    if (!result.getOutput().equals(step.getComputedOutput())) {
                        failedStep = i;
                        break;
                    }
                }
            }
        } else {
            failedStep = -2L;
        }

        // the remaining steps after the failing step are not executed
        while (outputs.size() < testCase.getSteps().size()) {
            outputs.add(new ExecuteResult(false, "Not executed"));
        }

        executePostSteps(connectors, testCase, testCase.getPostSteps());

        connectors.dispose();
        connectors.post();
        final long time = System.currentTimeMillis() - startTime;

        final List<TestExecutionResult> sulOutputs = outputs.stream()
                .map(TestExecutionResult::new)
                .collect(Collectors.toList());

        for (int i = 0; i < outputs.size(); i++) {
            final TestCaseStep step = testCase.getSteps().get(i);
            sulOutputs.get(i).setSymbol(step.getPSymbol().getSymbol());
        }

        final TestCaseResult result = new TestCaseResult(testCase, sulOutputs, failedStep, time);
        results.put(testCase.getId(), result);

        LOGGER.info(LoggerMarkers.LEARNER, "Finished executing test[id={}], passed=" + result.isPassed(), testCase.getId());
        return result;
    }

    private boolean executePreSteps(ConnectorManager connectors, TestCase testCase, List<TestCaseStep> preSteps) {
        for (TestCaseStep preStep : preSteps) {
            final ExecuteResult result = executeStep(connectors, testCase, preStep);
            if (!result.isSuccess()) {
                return false;
            }
        }
        return true;
    }

    private void executePostSteps(ConnectorManager connectors, TestCase testCase, List<TestCaseStep> postSteps) {
        for (TestCaseStep postStep : postSteps) {
            executeStep(connectors, testCase, postStep);
        }
    }

    private ExecuteResult executeStep(ConnectorManager connectors, TestCase testCase, TestCaseStep step) {
        final VariableStoreConnector variableStore = connectors.getConnector(VariableStoreConnector.class);
        final CounterStoreConnector counterStore = connectors.getConnector(CounterStoreConnector.class);

        try {
            // here, the values for the parameters of the symbols are set
            step.getPSymbol().getParameterValues().stream()
                    .filter(value -> value.getValue() != null)
                    .forEach(value -> {
                        final String valueWithVariables =
                                SearchHelper.insertVariableValues(connectors, testCase.getProjectId(), value.getValue());

                        if (value.getParameter().getParameterType().equals(SymbolParameter.ParameterType.STRING)) {
                            variableStore.set(value.getParameter().getName(), valueWithVariables);
                        } else {
                            counterStore.set(testCase.getProject().getId(), value.getParameter()
                                    .getName(), Integer.valueOf(valueWithVariables));
                        }
                    });

            return step.execute(connectors);
        } catch (Exception e) {
            return new ExecuteResult(false);
        }
=======
    public TestExecutor createTestExecutor() {
        return new TestExecutor(contextHandlerFactory, projectUrlRepository);
>>>>>>> 4e002420
    }
}<|MERGE_RESOLUTION|>--- conflicted
+++ resolved
@@ -202,206 +202,7 @@
         return status;
     }
 
-<<<<<<< HEAD
-    /**
-     * Executes multiple tests.
-     *
-     * @param user
-     *         The user that executes the test suite.
-     * @param tests
-     *         The tests that should be executed.
-     * @param testConfig
-     *         The config for the test.
-     * @param results
-     *         The map with the test results.
-     * @return The updated test result map.
-     */
-    public Map<Long, TestResult> executeTests(User user, List<Test> tests, TestExecutionConfig testConfig,
-                                              Map<Long, TestResult> results) {
-        for (Test test : tests) {
-            if (test instanceof TestCase) {
-                executeTestCase(user, (TestCase) test, testConfig, results);
-            } else if (test instanceof TestSuite) {
-                executeTestSuite(user, (TestSuite) test, testConfig, results);
-            }
-        }
-        return results;
-    }
-
-    /**
-     * Execute a test suite.
-     *
-     * @param user
-     *         The user that executes the test suite.
-     * @param testSuite
-     *         The test suite that is being executed.
-     * @param testConfig
-     *         The config for the test.
-     * @param results
-     *         The map with the test results.
-     * @return The updated test result map.
-     */
-    public TestSuiteResult executeTestSuite(User user, TestSuite testSuite, TestExecutionConfig testConfig,
-                                            Map<Long, TestResult> results) {
-        final TestSuiteResult tsResult = new TestSuiteResult(testSuite, 0L, 0L);
-
-        final List<Test> testCases = testSuite.getTests().stream()
-                .filter(TestCase.class::isInstance)
-                .collect(Collectors.toList());
-
-        for (Test test : testCases) {
-            final TestCaseResult result = executeTestCase(user, (TestCase) test, testConfig, results);
-            tsResult.add(result);
-        }
-
-        final List<Test> testSuites = testSuite.getTests().stream()
-                .filter(TestSuite.class::isInstance)
-                .collect(Collectors.toList());
-
-        for (Test test : testSuites) {
-            final TestSuiteResult result = executeTestSuite(user, (TestSuite) test, testConfig, results);
-            tsResult.add(result);
-        }
-
-        results.put(testSuite.getId(), tsResult);
-        return tsResult;
-    }
-
-    /**
-     * Executes a test case.
-     *
-     * @param user
-     *         The user that executes the test suite.
-     * @param testCase
-     *         The test case that is being executed.
-     * @param testConfig
-     *         The config for the test.
-     * @param results
-     *         The map with the test results.
-     * @return The updated test result map.
-     */
-    public TestCaseResult executeTestCase(User user, TestCase testCase, TestExecutionConfig testConfig,
-                                          Map<Long, TestResult> results) {
-        LOGGER.info(LoggerMarkers.LEARNER, "Execute test[id={}] '{}'", testCase.getId(), testCase.getName());
-
-        final Symbol dummySymbol = new Symbol();
-        dummySymbol.setName("dummy");
-        dummySymbol.getSteps().add(new SymbolStep() {
-            @Override
-            public ExecuteResult execute(int i, ConnectorManager connectors) {
-                return new ExecuteResult(true);
-            }
-        });
-        final ParameterizedSymbol dummyPSymbol = new ParameterizedSymbol(dummySymbol);
-
-        final ProjectEnvironment environment = environmentRepository.findById(testConfig.getEnvironmentId()).orElse(null);
-
-        final ConnectorContextHandler ctxHandler = contextHandlerFactory
-                .createPreparedContextHandler(user, testCase.getProject(), testConfig.getDriverConfig(), dummyPSymbol, null)
-                .create(environment);
-
-        final long startTime = System.currentTimeMillis();
-        final ConnectorManager connectors = ctxHandler.createContext();
-
-        final List<ExecuteResult> outputs = new ArrayList<>();
-
-        boolean preSuccess = executePreSteps(connectors, testCase, testCase.getPreSteps());
-
-        // execute the steps as long as they do not fail
-        long failedStep = -1L;
-
-        if (preSuccess) {
-            for (int i = 0; i < testCase.getSteps().size(); i++) {
-                final TestCaseStep step = testCase.getSteps().get(i);
-                final ExecuteResult result = executeStep(connectors, testCase, step);
-                outputs.add(result);
-
-                if (step.getExpectedOutputMessage().equals("")) {
-                    if (result.isSuccess() != step.isExpectedOutputSuccess()) {
-                        failedStep = i;
-                        break;
-                    }
-                } else {
-                    if (!result.getOutput().equals(step.getComputedOutput())) {
-                        failedStep = i;
-                        break;
-                    }
-                }
-            }
-        } else {
-            failedStep = -2L;
-        }
-
-        // the remaining steps after the failing step are not executed
-        while (outputs.size() < testCase.getSteps().size()) {
-            outputs.add(new ExecuteResult(false, "Not executed"));
-        }
-
-        executePostSteps(connectors, testCase, testCase.getPostSteps());
-
-        connectors.dispose();
-        connectors.post();
-        final long time = System.currentTimeMillis() - startTime;
-
-        final List<TestExecutionResult> sulOutputs = outputs.stream()
-                .map(TestExecutionResult::new)
-                .collect(Collectors.toList());
-
-        for (int i = 0; i < outputs.size(); i++) {
-            final TestCaseStep step = testCase.getSteps().get(i);
-            sulOutputs.get(i).setSymbol(step.getPSymbol().getSymbol());
-        }
-
-        final TestCaseResult result = new TestCaseResult(testCase, sulOutputs, failedStep, time);
-        results.put(testCase.getId(), result);
-
-        LOGGER.info(LoggerMarkers.LEARNER, "Finished executing test[id={}], passed=" + result.isPassed(), testCase.getId());
-        return result;
-    }
-
-    private boolean executePreSteps(ConnectorManager connectors, TestCase testCase, List<TestCaseStep> preSteps) {
-        for (TestCaseStep preStep : preSteps) {
-            final ExecuteResult result = executeStep(connectors, testCase, preStep);
-            if (!result.isSuccess()) {
-                return false;
-            }
-        }
-        return true;
-    }
-
-    private void executePostSteps(ConnectorManager connectors, TestCase testCase, List<TestCaseStep> postSteps) {
-        for (TestCaseStep postStep : postSteps) {
-            executeStep(connectors, testCase, postStep);
-        }
-    }
-
-    private ExecuteResult executeStep(ConnectorManager connectors, TestCase testCase, TestCaseStep step) {
-        final VariableStoreConnector variableStore = connectors.getConnector(VariableStoreConnector.class);
-        final CounterStoreConnector counterStore = connectors.getConnector(CounterStoreConnector.class);
-
-        try {
-            // here, the values for the parameters of the symbols are set
-            step.getPSymbol().getParameterValues().stream()
-                    .filter(value -> value.getValue() != null)
-                    .forEach(value -> {
-                        final String valueWithVariables =
-                                SearchHelper.insertVariableValues(connectors, testCase.getProjectId(), value.getValue());
-
-                        if (value.getParameter().getParameterType().equals(SymbolParameter.ParameterType.STRING)) {
-                            variableStore.set(value.getParameter().getName(), valueWithVariables);
-                        } else {
-                            counterStore.set(testCase.getProject().getId(), value.getParameter()
-                                    .getName(), Integer.valueOf(valueWithVariables));
-                        }
-                    });
-
-            return step.execute(connectors);
-        } catch (Exception e) {
-            return new ExecuteResult(false);
-        }
-=======
     public TestExecutor createTestExecutor() {
         return new TestExecutor(contextHandlerFactory, projectUrlRepository);
->>>>>>> 4e002420
     }
 }