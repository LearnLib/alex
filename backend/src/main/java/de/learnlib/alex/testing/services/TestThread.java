/*
 * Copyright 2015 - 2019 TU Dortmund
 *
 * Licensed under the Apache License, Version 2.0 (the "License");
 * you may not use this file except in compliance with the License.
 * You may obtain a copy of the License at
 *
 *     http://www.apache.org/licenses/LICENSE-2.0
 *
 * Unless required by applicable law or agreed to in writing, software
 * distributed under the License is distributed on an "AS IS" BASIS,
 * WITHOUT WARRANTIES OR CONDITIONS OF ANY KIND, either express or implied.
 * See the License for the specific language governing permissions and
 * limitations under the License.
 */

package de.learnlib.alex.testing.services;

import de.learnlib.alex.auth.entities.User;
import de.learnlib.alex.common.utils.LoggerMarkers;
import de.learnlib.alex.data.entities.Project;
import de.learnlib.alex.testing.dao.TestDAO;
import de.learnlib.alex.testing.dao.TestReportDAO;
import de.learnlib.alex.testing.entities.Test;
import de.learnlib.alex.testing.entities.TestExecutionConfig;
import de.learnlib.alex.testing.entities.TestQueueItem;
import de.learnlib.alex.testing.entities.TestReport;
import de.learnlib.alex.testing.entities.TestResult;
import de.learnlib.alex.testing.events.TestEvent;
import de.learnlib.alex.testing.events.TestExecutionStartedEventData;
import de.learnlib.alex.webhooks.services.WebhookService;
import org.apache.logging.log4j.LogManager;
import org.apache.logging.log4j.Logger;
import org.apache.logging.log4j.ThreadContext;

import java.util.ArrayList;
import java.util.Deque;
import java.util.List;
import java.util.Map;
import java.util.concurrent.ConcurrentLinkedDeque;

/**
 * The thread that executes tests. There should ever only be one test per project.
 */
public class TestThread extends Thread {

    private static final Logger LOGGER = LogManager.getLogger();

    /** Listener for when the test process finished. */
    public interface FinishedListener {

        /** What to do when the test process finished. */
        void handleFinished();
    }

    /** The user that executes the tests. */
    private final User user;

    /** The project that is used. */
    private final Project project;

    /** The {@link WebhookService} to use. */
    private final WebhookService webhookService;

    /** The {@link TestDAO} to use. */
    private final TestDAO testDAO;

    /** The {@link TestReportDAO} to use. */
    private final TestReportDAO testReportDAO;

    private final TestExecutor testExecutor;

    /** The finished listener. */
    private final FinishedListener finishedListener;

    /** The queue of tests to execute. */
    private final Deque<TestQueueItem> testQueue = new ConcurrentLinkedDeque<>();

    private TestQueueItem currentTest;

    /**
     * Constructor.
     *
     * @param user
     *         {@link #user}.
     * @param project
     *         {@link #project}..
     * @param webhookService
     *         {@link #webhookService}.
     * @param testDAO
     *         {@link #testDAO}.
     * @param testReportDAO
     *         {@link #testReportDAO}.
     * @param finishedListener
     *         {@link #finishedListener}.
     */
    public TestThread(User user, Project project, WebhookService webhookService,
                      TestDAO testDAO, TestReportDAO testReportDAO, TestExecutor testExecutor,
                      FinishedListener finishedListener) {
        this.user = user;
        this.project = project;
        this.webhookService = webhookService;
        this.testDAO = testDAO;
        this.testReportDAO = testReportDAO;
        this.finishedListener = finishedListener;
        this.testExecutor = testExecutor;
    }

    @Override
    public void run() {
        ThreadContext.put("userId", String.valueOf(user.getId()));

        while (!testQueue.isEmpty()) {
            currentTest = testQueue.poll();
            if (currentTest.getReport().getStatus().equals(TestReport.Status.ABORTED)) {
                testReportDAO.update(user, project.getId(), currentTest.getReport().getId(), currentTest.getReport());
                continue;
            }

            final TestExecutionConfig config = currentTest.getConfig();
            final Map<Long, TestResult> results = currentTest.getResults();
            TestReport report = currentTest.getReport();

            try {
                final List<Test> tests = testDAO.get(user, project.getId(), config.getTestIds());

                report.setStatus(TestReport.Status.IN_PROGRESS);
                report = testReportDAO.update(user, project.getId(), report.getId(), report);

                LOGGER.info(LoggerMarkers.LEARNER, "Start executing tests: {}", config.getTestIds());

                // do not fire the event if the test is only called for testing purposes.
                final TestExecutionStartedEventData data = new TestExecutionStartedEventData(project.getId(), config);
                webhookService.fireEvent(user, new TestEvent.ExecutionStarted(data));

                testExecutor.executeTests(user, tests, config, results);
<<<<<<< HEAD
=======
                final TestReport report = getReport();

                report.setDescription(config.getDescription());
                report.setEnvironment(config.getEnvironment());
>>>>>>> 845da4d4

                report.setTestResults(new ArrayList<>(results.values()));

                if (!report.getStatus().equals(TestReport.Status.ABORTED)) {
                    report.setStatus(TestReport.Status.FINISHED);
                }

                report = testReportDAO.update(user, project.getId(), report.getId(), report);
                webhookService.fireEvent(user, new TestEvent.ExecutionFinished(report));

                LOGGER.info(LoggerMarkers.LEARNER, "Successfully executed tests");
            } catch (Exception e) {
                report.setStatus(TestReport.Status.ABORTED);
                testReportDAO.update(user, project.getId(), report.getId(), report);

                LOGGER.info(LoggerMarkers.LEARNER, "Could not execute all tests", e);
                e.printStackTrace();
            }
        }

        finishedListener.handleFinished();
        testQueue.clear();
        this.currentTest = null;

        LOGGER.info(LoggerMarkers.LEARNER, "Finished testing");
        ThreadContext.remove("userId");
    }

    public void abort(Long reportId) {
        if (currentTest == null && this.testQueue.isEmpty()) {
            return;
        }

        if (currentTest.getReport().getId().equals(reportId)) {
            currentTest.getReport().setStatus(TestReport.Status.ABORTED);
            testExecutor.abort();
        } else {
            this.testQueue.forEach(item -> {
                if (item.getReport().getId().equals(reportId)) {
                    item.getReport().setStatus(TestReport.Status.ABORTED);
                }
            });
        }
    }

    /**
     * Add a test configuration to the queue.
     *
     * @param config
     *         The test configuration to add to the queue.
     */
    public TestQueueItem add(TestExecutionConfig config) {
        final TestReport report = new TestReport();
        report.setProject(project);
        report.setEnvironment(config.getEnvironment());

        final TestQueueItem queueItem = new TestQueueItem(
                testReportDAO.create(user, project.getId(), report),
                config
        );

        this.testQueue.addLast(queueItem);
        return queueItem;
    }

    public List<TestQueueItem> getTestQueue() {
        return new ArrayList<>(testQueue);
    }

    public TestQueueItem getCurrentTest() {
        return currentTest;
    }

    public TestExecutor getTestExecutor() {
        return testExecutor;
    }
}<|MERGE_RESOLUTION|>--- conflicted
+++ resolved
@@ -134,13 +134,10 @@
                 webhookService.fireEvent(user, new TestEvent.ExecutionStarted(data));
 
                 testExecutor.executeTests(user, tests, config, results);
-<<<<<<< HEAD
-=======
                 final TestReport report = getReport();
 
                 report.setDescription(config.getDescription());
                 report.setEnvironment(config.getEnvironment());
->>>>>>> 845da4d4
 
                 report.setTestResults(new ArrayList<>(results.values()));
 
