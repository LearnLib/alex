--- conflicted
+++ resolved
@@ -20,11 +20,7 @@
 
     <groupId>de.learnlib.alex</groupId>
     <artifactId>alex-parent</artifactId>
-<<<<<<< HEAD
-    <version>1.6.1-SNAPSHOT</version>
-=======
     <version>1.6.1</version>
->>>>>>> 797e53da
     <packaging>pom</packaging>
 
     <name>Automata Learning Experience (ALEX)</name>
