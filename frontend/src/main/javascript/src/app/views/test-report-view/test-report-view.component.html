<div class="view view-test-reports">

  <action-bar>

    <div class="btn-group btn-group-sm mr-2">
      <button (click)="deleteReport()" class="btn btn-default" [disabled]="!showReport">Delete</button>
    </div>

    <div class="btn-group btn-group-sm">
      <button (click)="downloadReport()" class="btn btn-default" [disabled]="!showReport">Download</button>
    </div>

  </action-bar>

  <div class="view-body">
    <div class="container-fluid">

      <div class="alert alert-info d-flex flex-row" *ngIf="!showReport">
        <span class="w-100">
          The report for the test run is not yet available.
        </span>
        <button class="btn btn-sm btn-info flex-shrink-0" (click)="refresh()" [disabled]="loading">
          <i class="fas fa-fw fa-sync-alt mr-1" [class.fa-spin]="loading"></i> Check again
        </button>
      </div>

      <ng-container *ngIf="showReport">
        <h4 class="d-flex">
          <strong>{{report.startDate | date : 'EEE, dd.MM.yyyy, HH:mm'}}</strong>

          <span class="badge badge-secondary ml-auto">
          {{report.environment.name}}
        </span>
        </h4>

        <hr>

        <div class="d-flex justify-content-center">
          <report-charts *ngIf="report != null" [report]="report"></report-charts>
        </div>

        <hr>

<<<<<<< HEAD
        <table class="table table-striped">
          <thead>
          <tr>
            <th>Status</th>
            <th>Name</th>
            <th>Output</th>
            <th>Message</th>
            <th>Time</th>
          </tr>
          </thead>
          <tbody>
          <tr *ngFor="let result of report.testResults">
            <ng-container *ngIf="result.test.type === 'case'">
              <td width="1%">
                <span *ngIf="result.passed" class="badge badge-success">Passed</span>
                <span *ngIf="!result.passed" class="badge badge-danger">Failed</span>
              </td>
              <td>
                <a [title]="['/app', 'projects', result.project, 'tests', result.test.id]">{{result.test.name}}</a>
              </td>
              <td>
                <report-outputs-column [outputs]="result.outputs" [project]="project"></report-outputs-column>
              </td>
              <td>
                <em *ngIf="result.failureMessage">{{result.failureMessage}}</em>
              </td>
              <td style="min-width: 68px">
                {{result.time | formatMilliseconds}}
              </td>
            </ng-container>
          </tr>
          </tbody>
        </table>
      </ng-container>
=======
      <strong>Description</strong>
      <p>
        {{report.description}}
      </p>

      <table class="table table-striped">
        <thead>
        <tr>
          <th>Status</th>
          <th>Name</th>
          <th>Output</th>
          <th>Message</th>
          <th>Time</th>
        </tr>
        </thead>
        <tbody>
        <tr *ngFor="let result of report.testResults">
          <ng-container *ngIf="result.test.type === 'case'">
            <td width="1%">
              <span *ngIf="result.passed" class="badge badge-success">Passed</span>
              <span *ngIf="!result.passed" class="badge badge-danger">Failed</span>
            </td>
            <td>
              <a [title]="['/app', 'projects', result.project, 'tests', result.test.id]">{{result.test.name}}</a>
            </td>
            <td>
              <report-outputs-column [outputs]="result.outputs" [project]="project"></report-outputs-column>
            </td>
            <td>
              <em *ngIf="result.failureMessage">{{result.failureMessage}}</em>
            </td>
            <td style="min-width: 68px">
              {{result.time | formatMilliseconds}}
            </td>
          </ng-container>
        </tr>
        </tbody>
      </table>
>>>>>>> 845da4d4

    </div>
  </div>

</div><|MERGE_RESOLUTION|>--- conflicted
+++ resolved
@@ -41,42 +41,6 @@
 
         <hr>
 
-<<<<<<< HEAD
-        <table class="table table-striped">
-          <thead>
-          <tr>
-            <th>Status</th>
-            <th>Name</th>
-            <th>Output</th>
-            <th>Message</th>
-            <th>Time</th>
-          </tr>
-          </thead>
-          <tbody>
-          <tr *ngFor="let result of report.testResults">
-            <ng-container *ngIf="result.test.type === 'case'">
-              <td width="1%">
-                <span *ngIf="result.passed" class="badge badge-success">Passed</span>
-                <span *ngIf="!result.passed" class="badge badge-danger">Failed</span>
-              </td>
-              <td>
-                <a [title]="['/app', 'projects', result.project, 'tests', result.test.id]">{{result.test.name}}</a>
-              </td>
-              <td>
-                <report-outputs-column [outputs]="result.outputs" [project]="project"></report-outputs-column>
-              </td>
-              <td>
-                <em *ngIf="result.failureMessage">{{result.failureMessage}}</em>
-              </td>
-              <td style="min-width: 68px">
-                {{result.time | formatMilliseconds}}
-              </td>
-            </ng-container>
-          </tr>
-          </tbody>
-        </table>
-      </ng-container>
-=======
       <strong>Description</strong>
       <p>
         {{report.description}}
@@ -115,7 +79,6 @@
         </tr>
         </tbody>
       </table>
->>>>>>> 845da4d4
 
     </div>
   </div>
