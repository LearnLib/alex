/*
 * Copyright 2015 - 2019 TU Dortmund
 *
 * Licensed under the Apache License, Version 2.0 (the "License");
 * you may not use this file except in compliance with the License.
 * You may obtain a copy of the License at
 *
 *     http://www.apache.org/licenses/LICENSE-2.0
 *
 * Unless required by applicable law or agreed to in writing, software
 * distributed under the License is distributed on an "AS IS" BASIS,
 * WITHOUT WARRANTIES OR CONDITIONS OF ANY KIND, either express or implied.
 * See the License for the specific language governing permissions and
 * limitations under the License.
 */

import { orderBy, remove } from 'lodash';
import { webBrowser } from '../../constants';
import { DriverConfigService } from '../../services/driver-config.service';
import { DateUtils } from '../../utils/date-utils';
import { Selectable } from '../../utils/selectable';
import { SymbolGroupApiService } from '../../services/api/symbol-group-api.service';
import { ToastService } from '../../services/toast.service';
import { TestApiService } from '../../services/api/test-api.service';
import { PromptService } from '../../services/prompt.service';
import { SettingsApiService } from '../../services/api/settings-api.service';
import { DownloadService } from '../../services/download.service';
import { ClipboardService } from '../../services/clipboard.service';
import { NotificationService } from '../../services/notification.service';
import { TestConfigApiService } from '../../services/api/test-config-api.service';
import { TestReportApiService } from '../../services/api/test-report-api.service';
import { Project } from '../../entities/project';
import { SymbolGroup } from '../../entities/symbol-group';
import { TestCase } from '../../entities/test-case';
import { AppStoreService } from '../../services/app-store.service';
import { Component, Input, OnDestroy, OnInit } from '@angular/core';
import { NgbModal } from '@ng-bootstrap/ng-bootstrap';
import { TestsImportModalComponent } from './tests-import-modal/tests-import-modal.component';
import { TestConfigModalComponent } from '../tests-view/test-config-modal/test-config-modal.component';
import { TestsMoveModalComponent } from './tests-move-modal/tests-move-modal.component';
import { TestQueueItem, TestReportStatus, TestStatus } from '../../entities/test-status';

@Component({
  selector: 'test-suite-view',
  templateUrl: './test-suite-view.component.html'
})
export class TestSuiteViewComponent implements OnInit, OnDestroy {

  /** The test suite. */
  @Input()
  testSuite: any;

  /** The test report. */
  report: any;

  /** The driver configuration. */
  testConfig: any;

  groups: SymbolGroup[];

  testConfigs: any[];

  selectedTests: Selectable<any, any>;

  testStatus: TestStatus;

  private pollHandle: number;

  constructor(private symbolGroupApi: SymbolGroupApiService,
              private appStore: AppStoreService,
              private toastService: ToastService,
              private testApi: TestApiService,
              private promptService: PromptService,
              private modalService: NgbModal,
              private settingsApi: SettingsApiService,
              private downloadService: DownloadService,
              public clipboardService: ClipboardService,
              private testReportApi: TestReportApiService,
              private notificationService: NotificationService,
              private testConfigApi: TestConfigApiService) {
    this.testConfigs = [];
    this.selectedTests = new Selectable([], t => t.id);
    this.groups = [];
  }

  get project(): Project {
    return this.appStore.project;
  }

  ngOnInit(): void {
    this.selectedTests.addItems(this.testSuite.tests);

    this.testConfig = {
      tests: [],
      environment: this.project.getDefaultEnvironment(),
<<<<<<< HEAD
      driverConfig: DriverConfigService.createFromName(webBrowser.HTML_UNIT)
=======
      driverConfig: DriverConfigService.createFromName(webBrowser.HTML_UNIT),
      createReport: true,
      description: ""
>>>>>>> 845da4d4
    };

    this.settingsApi.getSupportedWebDrivers().subscribe(
      data => {
        this.testConfig.driverConfig = DriverConfigService.createFromName(data.defaultWebDriver);
        this.testConfigApi.getAll(this.project.id).subscribe(
          testConfigs => {
            this.testConfigs = testConfigs;
            const i = this.testConfigs.findIndex(c => c.default);
            if (i > -1) {
              this.testConfig = this.testConfigs[i];
            }
          },
          console.error
        );
      },
      console.error
    );

    this.symbolGroupApi.getAll(this.project.id).subscribe(
      groups => this.groups = groups,
      console.error
    );
  }

  ngOnDestroy(): void {
    window.clearTimeout(this.pollHandle);
  }

  createTestSuite(): void {
    this.promptService.prompt('Enter a name for the test suite.')
      .then((name) => {
        const testSuite = {
          type: 'suite',
          name: name,
          project: this.project.id,
          parent: this.testSuite.id,
          tests: []
        };
        this.testApi.create(testSuite).subscribe(
          data => {
            this.toastService.success(`The test suite "${testSuite.name}" has been created.`);
            this.testSuite.tests.push(data);
          },
          res => this.toastService.danger('The test suite could not be created. ' + res.error.message)
        );
      });
  }

  createTestCase(): void {
    this.promptService.prompt('Enter a name for the test case.')
      .then((name) => {
        const testCase = TestCase.fromData({
          name: name,
          project: this.project.id,
          parent: this.testSuite.id
        });
        this.testApi.create(testCase).subscribe(
          data => {
            this.toastService.success(`The test case "${testCase.name}" has been created.`);
            this.testSuite.tests.push(data);
          },
          res => this.toastService.danger('The test suite could not be created. ' + res.error.message)
        );
      });
  }

  editTest(test: any): void {
    this.promptService.prompt(`Update the name for the test.`, test.name)
      .then((name) => {
        if (name === test.name) {
          return;
        }

        const testToUpdate = JSON.parse(JSON.stringify(test));
        testToUpdate.name = name;
        if (testToUpdate.type === 'suite') {
          testToUpdate.tests = test.tests.map(t => t.id);
          delete testToUpdate.tests;
        } else {
          testToUpdate.steps = testToUpdate.steps.map((step) => {
            step.pSymbol.symbol = {id: step.pSymbol.symbol.id};
            return step;
          });
          testToUpdate.preSteps = testToUpdate.preSteps.map((step) => {
            step.pSymbol.symbol = {id: step.pSymbol.symbol.id};
            return step;
          });
          testToUpdate.postSteps = testToUpdate.postSteps.map((step) => {
            step.pSymbol.symbol = {id: step.pSymbol.symbol.id};
            return step;
          });
        }

        this.testApi.update(testToUpdate).subscribe(
          () => {
            this.toastService.success('The name has been updated.');
            test.name = name;
          },
          res => this.toastService.danger(`The test ${test.type} could not be updated. ${res.error.message}`)
        );
      });
  }

  deleteTest(test: any): void {
    this.testApi.remove(test).subscribe(
      () => {
        this.toastService.success(`The test ${test.type} has been deleted.`);
        remove(this.testSuite.tests, {id: test.id});
        this.selectedTests.unselect(test);
      },
      res => this.toastService.danger(`The test ${test.type} could not be deleted. ${res.error.message}`)
    );
  }

  deleteSelected(): void {
    const selectedTests = this.selectedTests.getSelected();
    if (selectedTests.length === 0) {
      this.toastService.info('You have to select at least one test case or test suite.');
      return;
    }

    this.testApi.removeMany(this.project.id, selectedTests).subscribe(
      () => {
        this.toastService.success('The tests have been deleted.');
        selectedTests.forEach(test => remove(this.testSuite.tests, {id: test.id}));
        this.selectedTests.unselectAll();
      },
      res => this.toastService.danger(`Deleting the tests failed. ${res.error.message}`)
    );
  }

  moveSelected(): void {
    const selectedTests = this.selectedTests.getSelected();
    if (selectedTests.length === 0) {
      this.toastService.info('You have to select at least one test.');
      return;
    }

    const modalRef = this.modalService.open(TestsMoveModalComponent);
    modalRef.componentInstance.tests = JSON.parse(JSON.stringify(selectedTests));
    modalRef.result.then(() => {
      this.testApi.get(this.project.id, this.testSuite.id).subscribe(
        testSuite => {
          this.testSuite = testSuite;
          this.selectedTests.updateAll(this.testSuite.tests);
        }
      );
    }).catch(() => {
    });
  }

  executeSelected(): void {
    const selectedTests = this.selectedTests.getSelected();

    const config = JSON.parse(JSON.stringify(this.testConfig));
    config.tests = selectedTests.map(t => t.id);
    config.environment = config.environment.id;

    this.report = null;
    this.testStatus = null;
    window.clearTimeout(this.pollHandle);

    this.testApi.executeMany(this.project.id, config).subscribe(
      status => {
        this.toastService.success(`The test execution has been started.`);
        this.pollTestReport(status.report.id);
      },
      res => {
        this.toastService.danger(`The test execution failed. ${res.error.message}`);
      }
    );
  }

  showInProgressLabel(test: any): boolean {
    return this.testStatus != null
      && this.testStatus.currentTest != null
      && this.report != null
      && this.report.status === TestReportStatus.IN_PROGRESS
      && this.testStatus.currentTest.id === test.id
  }

  private pollTestReport(reportId: number): void {
    const f = () => {
      this.testReportApi.get(this.project.id, reportId).subscribe(
        report => {
          this.report = report;
          this.testApi.getStatus(this.project.id).subscribe(testStatus => {
            this.testStatus = testStatus;
            if (report.status === TestReportStatus.FINISHED || report.status === TestReportStatus.ABORTED) {
              window.clearTimeout(this.pollHandle);
            } else {
              this.pollHandle = window.setTimeout(() => f(), 3000);
            }
          });
        });
    };
    f();
  }

  openTestConfigModal(): void {
    const modalRef = this.modalService.open(TestConfigModalComponent);
    modalRef.componentInstance.configuration = JSON.parse(JSON.stringify(this.testConfig));
    modalRef.componentInstance.project = this.project;
    modalRef.result.then(data => {
      this.toastService.success('The settings have been updated.');
      this.testConfig = data;
    }).catch(() => {
    });
  }

  /**
   * Downloads the tests as JSON file.
   */
  exportSelectedTests(): void {
    let tests = this.selectedTests.getSelected();
    if (!tests.length) {
      this.toastService.info('You have to select at least one test.');
    } else {
      const name = `tests-${this.testSuite.name}-${DateUtils.YYYYMMDD()}`;
      this.promptService.prompt('Enter a name for the file', name).then(name => {
        this.testApi.export(this.project.id, {testIds: tests.map(t => t.id)}).subscribe(data => {
          this.downloadService.downloadObject(data, name);
          this.toastService.success('The tests have been exported.');
        });
      });
    }
  }

  importTests(): void {
    const modalRef = this.modalService.open(TestsImportModalComponent);
    modalRef.componentInstance.parent = this.testSuite;
    modalRef.result.then(tests => {
      this.toastService.success('Tests have been imported.');
      tests.forEach(t => {
        t.type = t.tests ? 'suite' : 'case';
        this.testSuite.tests.push(t);
      });
    }).catch(() => {
    });
  }

  copyTests(): void {
    let tests = this.selectedTests.getSelected();
    if (tests.length > 0) {
      this.testApi.export(this.project.id, {testIds: tests.map(t => t.id)}).subscribe((data: any) => {
        this.clipboardService.copy(this.project.id, 'tests', data.tests);
        this.toastService.info('Tests copied to clipboard.');
      });
    } else {
      this.toastService.info('You have to select at least one test');
    }
  }

  pasteTests(): void {
    const tests = this.clipboardService.paste(this.project.id, 'tests');
    if (tests != null) {
      tests.forEach(t => t.parent = this.testSuite.id);
      this.testApi.import(this.project.id, tests).subscribe(
        (importedTests: any[]) => {
          importedTests.forEach((t) => {
            t.type = t.tests ? 'suite' : 'case';
            this.testSuite.tests.push(t);
          });
          this.selectedTests.addItems(importedTests);
          this.toastService.success(`Pasted tests from clipboard.`);
        },
        res => {
          this.toastService.danger(`Could not paste tests in this suite. ${res.error.message}`);
        }
      );
    } else {
      this.toastService.info('There are not tests in the clipboard.');
    }
  }

  saveTestConfig(): void {
    const config = JSON.parse(JSON.stringify(this.testConfig));
    config.id = null;
    config.driverConfig.id = null;
    config.tests = [];
    config.project = this.project.id;
    config.environment = config.environment.id;

    this.testConfigApi.create(this.project.id, config).subscribe(
      createdConfig => {
        this.testConfigs.push(createdConfig);
        this.toastService.success('Config has been saved');
      },
      res => {
        this.toastService.danger(`The config could not be saved. ${res.error.message}`);
      }
    );
  }

  selectTestConfig(config: any): void {
    if (config != null) {
      this.testConfig = JSON.parse(JSON.stringify(config));
      this.testConfig.environment = this.project.environments.find(e => e.id === config.environment);
    }
  }

  get orderedTests(): any[] {
    return orderBy(this.testSuite.tests, ['type', 'name'], ['desc', 'asc']);
  }

  get results(): any {
    if (this.report == null || this.report.status === TestReportStatus.PENDING) {
      return {};
    }

    if (this.report.status === TestReportStatus.IN_PROGRESS && this.testStatus != null) {
      return this.testStatus.currentTestRun.results;
    }

    const map = {};
    this.report.testResults.forEach(r => map[r.test.id] = r);
    return map;
  }
}<|MERGE_RESOLUTION|>--- conflicted
+++ resolved
@@ -93,13 +93,9 @@
     this.testConfig = {
       tests: [],
       environment: this.project.getDefaultEnvironment(),
-<<<<<<< HEAD
-      driverConfig: DriverConfigService.createFromName(webBrowser.HTML_UNIT)
-=======
       driverConfig: DriverConfigService.createFromName(webBrowser.HTML_UNIT),
       createReport: true,
       description: ""
->>>>>>> 845da4d4
     };
 
     this.settingsApi.getSupportedWebDrivers().subscribe(
