/*
 * Copyright 2015 - 2021 TU Dortmund
 *
 * Licensed under the Apache License, Version 2.0 (the "License");
 * you may not use this file except in compliance with the License.
 * You may obtain a copy of the License at
 *
 *     http://www.apache.org/licenses/LICENSE-2.0
 *
 * Unless required by applicable law or agreed to in writing, software
 * distributed under the License is distributed on an "AS IS" BASIS,
 * WITHOUT WARRANTIES OR CONDITIONS OF ANY KIND, either express or implied.
 * See the License for the specific language governing permissions and
 * limitations under the License.
 */

import { orderBy, remove } from 'lodash';
import { DateUtils } from '../../utils/date-utils';
import { Selectable } from '../../utils/selectable';
import { SymbolGroupApiService } from '../../services/api/symbol-group-api.service';
import { ToastService } from '../../services/toast.service';
import { TestApiService } from '../../services/api/test-api.service';
import { PromptService } from '../../services/prompt.service';
import { SettingsApiService } from '../../services/api/settings-api.service';
import { DownloadService } from '../../services/download.service';
import { ClipboardService } from '../../services/clipboard.service';
import { NotificationService } from '../../services/notification.service';
import { TestConfigApiService } from '../../services/api/test-config-api.service';
import { TestReportApiService } from '../../services/api/test-report-api.service';
import { Project } from '../../entities/project';
import { SymbolGroup } from '../../entities/symbol-group';
import { TestCase } from '../../entities/test-case';
import { AppStoreService } from '../../services/app-store.service';
import { Component, Input, OnDestroy, OnInit } from '@angular/core';
import { NgbModal } from '@ng-bootstrap/ng-bootstrap';
import { TestsImportModalComponent } from './tests-import-modal/tests-import-modal.component';
import { TestConfigModalComponent } from '../tests-view/test-config-modal/test-config-modal.component';
import { TestsMoveModalComponent } from './tests-move-modal/tests-move-modal.component';
import { TestReportStatus, TestStatus } from '../../entities/test-status';
import { TestLockInfo, TestPresenceService } from '../../services/test-presence.service';

@Component({
  selector: 'test-suite-view',
  templateUrl: './test-suite-view.component.html'
})
export class TestSuiteViewComponent implements OnInit, OnDestroy {

  /** The test suite. */
  @Input()
  testSuite: any;

  /** The test report. */
  report: any;

  /** The driver configuration. */
  testConfig: any;

  groups: SymbolGroup[];

  testConfigs: any[];

  selectedTests: Selectable<any, any>;

  testStatus: TestStatus;

  lockInfo: Map<number, Map<number, TestLockInfo>>;

  private pollHandle: number;

  constructor(private symbolGroupApi: SymbolGroupApiService,
              private appStore: AppStoreService,
              private toastService: ToastService,
              private testApi: TestApiService,
              private promptService: PromptService,
              private modalService: NgbModal,
              private settingsApi: SettingsApiService,
              private downloadService: DownloadService,
              public clipboardService: ClipboardService,
              private testReportApi: TestReportApiService,
              private notificationService: NotificationService,
              private testConfigApi: TestConfigApiService,
              private testPresenceService: TestPresenceService) {
    this.testConfigs = [];
    this.selectedTests = new Selectable<any, any>(t => t.id);
    this.groups = [];
  }

  get project(): Project {
    return this.appStore.project;
  }

  ngOnInit(): void {
    this.selectedTests.addItems(this.testSuite.tests);

    this.testConfigApi.getAll(this.project.id).subscribe(
      testConfigs => {
        this.testConfigs = testConfigs;
        const i = this.testConfigs.findIndex(c => c.default);
        if (i > -1) {
          this.testConfig = this.testConfigs[i];
        }
      },
      console.error
    );

    this.symbolGroupApi.getAll(this.project.id).subscribe(
      groups => this.groups = groups,
      console.error
    );

    this.testPresenceService.accessedTests$.subscribe(tests => {
      this.lockInfo = tests;
    });
  }

  ngOnDestroy(): void {
    window.clearTimeout(this.pollHandle);
  }

  createTestSuite(): void {
    this.promptService.prompt('Enter a name for the test suite.')
      .then((name) => {
        const testSuite = {
          type: 'suite',
          name,
          project: this.project.id,
          parent: this.testSuite.id,
          tests: []
        };
        this.testApi.create(testSuite).subscribe(
          data => {
            this.toastService.success(`The test suite "${testSuite.name}" has been created.`);
            this.testSuite.tests.push(data);
            this.selectedTests.addItem(data);
          },
          res => this.toastService.danger('The test suite could not be created. ' + res.error.message)
        );
      });
  }

  createTestCase(): void {
    this.promptService.prompt('Enter a name for the test case.')
      .then((name) => {
        const testCase = TestCase.fromData({
          name,
          project: this.project.id,
          parent: this.testSuite.id
        });
        this.testApi.create(testCase).subscribe(
          data => {
            this.toastService.success(`The test case "${testCase.name}" has been created.`);
            this.testSuite.tests.push(data);
            this.selectedTests.addItem(data);
          },
          res => this.toastService.danger('The test suite could not be created. ' + res.error.message)
        );
      });
  }

  editTest(test: any): void {
    this.promptService.prompt(`Update the name for the test.`, {defaultValue: test.name})
      .then((name) => {
        if (name === test.name) {
          return;
        }

        const testToUpdate = JSON.parse(JSON.stringify(test));
        testToUpdate.name = name;
        if (testToUpdate.type === 'suite') {
          testToUpdate.tests = test.tests.map(t => t.id);
          delete testToUpdate.tests;
        } else {
          testToUpdate.steps = testToUpdate.steps.map((step) => {
            step.pSymbol.symbol = {id: step.pSymbol.symbol.id};
            return step;
          });
          testToUpdate.preSteps = testToUpdate.preSteps.map((step) => {
            step.pSymbol.symbol = {id: step.pSymbol.symbol.id};
            return step;
          });
          testToUpdate.postSteps = testToUpdate.postSteps.map((step) => {
            step.pSymbol.symbol = {id: step.pSymbol.symbol.id};
            return step;
          });
        }

        this.testApi.update(testToUpdate).subscribe(
          () => {
            this.toastService.success('The name has been updated.');
            test.name = name;
          },
          res => this.toastService.danger(`The test ${test.type} could not be updated. ${res.error.message}`)
        );
      });
  }

  deleteTest(test: any): void {
    this.testApi.remove(test).subscribe(
      () => {
        this.toastService.success(`The test ${test.type} has been deleted.`);
        remove(this.testSuite.tests, {id: test.id});
        this.selectedTests.remove(test);
      },
      res => this.toastService.danger(`The test ${test.type} could not be deleted. ${res.error.message}`)
    );
  }

  deleteSelected(): void {
    const selectedTests = this.selectedTests.getSelected();
    if (selectedTests.length === 0) {
      this.toastService.info('You have to select at least one test case or test suite.');
      return;
    }

    this.testApi.removeMany(this.project.id, selectedTests).subscribe(
      () => {
        this.toastService.success('The tests have been deleted.');
        selectedTests.forEach(test => remove(this.testSuite.tests, {id: test.id}));
        this.selectedTests.removeMany(selectedTests);
      },
      res => this.toastService.danger(`Deleting the tests failed. ${res.error.message}`)
    );
  }

  moveSelected(): void {
    const selectedTests = this.selectedTests.getSelected();
    if (selectedTests.length === 0) {
      this.toastService.info('You have to select at least one test.');
      return;
    }

    const modalRef = this.modalService.open(TestsMoveModalComponent);
    modalRef.componentInstance.tests = JSON.parse(JSON.stringify(selectedTests));
    modalRef.result.then(() => {
      this.testApi.get(this.project.id, this.testSuite.id).subscribe(
        testSuite => {
          this.testSuite = testSuite;
          this.selectedTests.updateAll(this.testSuite.tests);
        }
      );
    }).catch(() => {
    });
  }

  executeSelected(): void {
    const selectedTests = this.selectedTests.getSelected();

    const config = JSON.parse(JSON.stringify(this.testConfig));
    config.tests = selectedTests.map(t => t.id);

    this.report = null;
    this.testStatus = null;
    window.clearTimeout(this.pollHandle);

    this.testApi.executeMany(this.project.id, config).subscribe(
      status => {
        this.toastService.success(`The test execution has been started.`);
        this.pollTestReport(status.report.id);
      },
      res => {
        this.toastService.danger(`The test execution failed. ${res.error.message}`);
      }
    );
  }

  showInProgressLabel(test: any): boolean {
    return this.testStatus != null
      && this.testStatus.currentTest != null
      && this.report != null
      && this.report.status === TestReportStatus.IN_PROGRESS
      && this.testStatus.currentTest.id === test.id;
  }

  openTestConfigModal(): void {
    const modalRef = this.modalService.open(TestConfigModalComponent);
<<<<<<< HEAD
    modalRef.componentInstance.action = TestConfigModalAction.CREATE;
    modalRef.componentInstance.configuration = {};
    modalRef.componentInstance.configuration.driverConfig = {};
    modalRef.componentInstance.project = this.project;
    modalRef.result.then(_ => {
      this.testConfigApi.getAll(this.project.id).subscribe(
        testConfigs => {
          this.testConfigs = testConfigs;
        },
        console.error
      );
    }).catch(() => {
    });
  }

  openEditTestConfigModal(): void {
    const modalRef = this.modalService.open(TestConfigModalComponent);
    modalRef.componentInstance.action = TestConfigModalAction.EDIT;
    modalRef.componentInstance.configuration = JSON.parse(JSON.stringify(this.testConfig));
=======
    if (this.testConfig != null) {
      modalRef.componentInstance.configuration = JSON.parse(JSON.stringify(this.testConfig));
    }
>>>>>>> c19bf8d7
    modalRef.componentInstance.project = this.project;
    modalRef.result.then(config => {
      this.testConfig = config;
      this.toastService.success(`Config has been saved for the moment.`)
      }).catch(() => {
    });
  }

  /**
   * Downloads the tests as JSON file.
   */
  exportSelectedTests(): void {
    const tests = this.selectedTests.getSelected();
    if (!tests.length) {
      this.toastService.info('You have to select at least one test.');
    } else {
      const name = `tests-${this.testSuite.name}-${DateUtils.YYYYMMDD()}`;
      this.promptService.prompt('Enter a name for the file', {defaultValue: name}).then(newName => {
        this.testApi.export(this.project.id, {testIds: tests.map(t => t.id)}).subscribe(data => {
          this.downloadService.downloadObject(data, newName);
          this.toastService.success('The tests have been exported.');
        });
      });
    }
  }

  importTests(): void {
    const modalRef = this.modalService.open(TestsImportModalComponent);
    modalRef.componentInstance.parent = this.testSuite;
    modalRef.result.then(tests => {
      this.toastService.success('Tests have been imported.');
      tests.forEach(t => {
        t.type = t.tests ? 'suite' : 'case';
        this.testSuite.tests.push(t);
      });
    }).catch(() => {
    });
  }

  copyTests(): void {
    const tests = this.selectedTests.getSelected();
    if (tests.length > 0) {
      this.testApi.export(this.project.id, {testIds: tests.map(t => t.id)}).subscribe((data: any) => {
        this.clipboardService.copy(this.project.id, 'tests', data.tests);
        this.toastService.info('Tests copied to clipboard.');
      });
    } else {
      this.toastService.info('You have to select at least one test');
    }
  }

  pasteTests(): void {
    const tests = this.clipboardService.paste(this.project.id, 'tests');
    if (tests != null) {
      tests.forEach(t => t.parent = this.testSuite.id);
      this.testApi.import(this.project.id, tests).subscribe(
        (importedTests: any[]) => {
          importedTests.forEach((t) => {
            t.type = t.tests ? 'suite' : 'case';
            this.testSuite.tests.push(t);
          });
          this.selectedTests.addItems(importedTests);
          this.toastService.success(`Pasted tests from clipboard.`);
        },
        res => {
          this.toastService.danger(`Could not paste tests in this suite. ${res.error.message}`);
        }
      );
    } else {
      this.toastService.info('There are not tests in the clipboard.');
    }
  }

  selectTestConfig(config: any): void {
    if (config != null) {
      this.testConfig = JSON.parse(JSON.stringify(config));
      this.testConfig.environment = this.project.environments.find(e => e.id === config.environmentId);
    } else {
      this.testConfig = null;
    }
  }

  selectedContainsLockedItem(): boolean {
    if (this.lockInfo.get(this.appStore.project.id)) {
      return this.selectedTests.getSelected().some(value => this.lockInfo.get(this.appStore.project.id).has(value.id));
    }
    return false;
  }

  isLocked(testId: number): boolean {
    return this.lockInfo?.get(this.project.id)?.has(testId);
  }

  private pollTestReport(reportId: number): void {
    const f = () => {
      this.testReportApi.get(this.project.id, reportId).subscribe(
        report => {
          this.report = report;
          this.testApi.getStatus(this.project.id).subscribe(testStatus => {
            this.testStatus = testStatus;
            if (report.status === TestReportStatus.FINISHED || report.status === TestReportStatus.ABORTED) {
              window.clearTimeout(this.pollHandle);
            } else {
              this.pollHandle = window.setTimeout(() => f(), 3000);
            }
          });
        });
    };
    f();
  }

  get orderedTests(): any[] {
    return orderBy(this.testSuite.tests, ['type', 'name'], ['desc', 'asc']);
  }

  get results(): any {
    if (this.report == null || this.report.status === TestReportStatus.PENDING) {
      return {};
    }

    if (this.report.status === TestReportStatus.IN_PROGRESS && this.testStatus?.currentTestRun?.results != null) {
      return this.testStatus.currentTestRun.results;
    }

    const map = {};
    this.report.testResults.forEach(r => map[r.test.id] = r);
    return map;
  }

}<|MERGE_RESOLUTION|>--- conflicted
+++ resolved
@@ -273,31 +273,9 @@
 
   openTestConfigModal(): void {
     const modalRef = this.modalService.open(TestConfigModalComponent);
-<<<<<<< HEAD
-    modalRef.componentInstance.action = TestConfigModalAction.CREATE;
-    modalRef.componentInstance.configuration = {};
-    modalRef.componentInstance.configuration.driverConfig = {};
-    modalRef.componentInstance.project = this.project;
-    modalRef.result.then(_ => {
-      this.testConfigApi.getAll(this.project.id).subscribe(
-        testConfigs => {
-          this.testConfigs = testConfigs;
-        },
-        console.error
-      );
-    }).catch(() => {
-    });
-  }
-
-  openEditTestConfigModal(): void {
-    const modalRef = this.modalService.open(TestConfigModalComponent);
-    modalRef.componentInstance.action = TestConfigModalAction.EDIT;
-    modalRef.componentInstance.configuration = JSON.parse(JSON.stringify(this.testConfig));
-=======
     if (this.testConfig != null) {
       modalRef.componentInstance.configuration = JSON.parse(JSON.stringify(this.testConfig));
     }
->>>>>>> c19bf8d7
     modalRef.componentInstance.project = this.project;
     modalRef.result.then(config => {
       this.testConfig = config;
