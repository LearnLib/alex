--- conflicted
+++ resolved
@@ -56,39 +56,8 @@
     }
   }
 
-<<<<<<< HEAD
   update(): void {
     this.modal.close(this.configuration);
-=======
-  create(): void {
-    this.configuration.id = null;
-    this.configuration.driverConfig.id = null;
-    this.configuration.tests = [];
-    this.configuration.project = this.project.id;
-    this.configuration.environmentId = this.selectedEnvironment.id;
-
-    this.testConfigApi.create(this.project.id, this.configuration).subscribe(config => {
-      this.toastService.success('The config has been created.');
-      this.modal.close(config);
-    }, res => {
-      this.toastService.danger(`The config couldn't be created. ${res.error.message}`);
-      this.modal.dismiss();
-    });
-  }
-
-  /**
-   * Close the modal window and pass the configuration.
-   */
-  update(): void {
-    this.configuration.environmentId = this.selectedEnvironment.id;
-    this.testConfigApi.update(this.project.id, this.configuration).subscribe(config => {
-      this.toastService.success('The config has been updated.');
-      this.modal.close(config);
-    }, res => {
-      this.toastService.danger(`The config couldn't be updated. ${res.error.message}`);
-      this.modal.dismiss();
-    });
->>>>>>> 1c673df8
   }
 
   get validConfig(): boolean {
