version: '3.7'
services:
    selenium-hub:
        image: selenium/hub:3
        ports:
            - 4444:4444
        networks:
            - backend
    chrome-node:
        image: selenium/node-chrome-debug:3
        shm_size: '2gb'
        depends_on:
            - selenium-hub
        environment:
            - HUB_HOST=selenium-hub
            - HUB_PORT=4444
        ports:
            - 5900:5900
        networks:
            - backend
    firefox-node:
        image: selenium/node-firefox-debug:3
        shm_size: '2gb'
        depends_on:
            - selenium-hub
        environment:
            - HUB_HOST=selenium-hub
            - HUB_PORT=4444
        ports:
            - 5901:5900
        networks:
            - backend
    alex-database-development:
        image: postgres:10
        environment:
            - POSTGRES_HOST_AUTH_METHOD=trust
            - POSTGRES_USER=sa
            - POSTGRES_DB=alex
        volumes:
          - alex-database-development:/var/lib/postgresql
        networks:
          - backend
        ports:
          - "127.0.0.1:5432:5432"
    alex-backend-development:
        image: maven:3-jdk-11
        depends_on:
            - selenium-hub
            - alex-database-development
        working_dir: /var/alex/backend
        environment:
            - DATABASE_HOST=alex-database-development
            - DATABASE_PORT=5432
            - DATABASE_NAME=alex
            - DATABASE_USER=sa
        volumes:
            - ./backend/src:/var/alex/backend/src:ro
            - ./backend/pom.xml:/var/alex/backend/pom.xml:ro
            - alex-backend-maven-development:/root/.m2
<<<<<<< HEAD
            - alex-database-development:/var/alex/backend/target/postgresql
=======
            - alex-backend-db-development:/var/alex/backend/target/db
            - alex-backend-files-development:/var/alex/backend/target/files
>>>>>>> f002007a
            - alex-backend-ltsmin-development:/var/ltsmin
        command:
            bash -c "if [ ! -d "/var/ltsmin/bin" ]; then
            wget -P /var/ltsmin http://github.com/utwente-fmt/ltsmin/releases/download/v3.0.2/ltsmin-v3.0.2-linux.tgz;
            tar -xzf /var/ltsmin/ltsmin-v3.0.2-linux.tgz -C /var/ltsmin;
            mv /var/ltsmin/v3.0.2/* /var/ltsmin/;
            rm -rf /var/ltsmin/v3.0.2 /var/ltsmin/ltsmin-v3.0.2-linux.tgz;
<<<<<<< HEAD
            fi && mvn spring-boot:run -Dspring-boot.run.arguments=--ltsmin.path=/var/ltsmin/bin,--webdriver.remote.url=http://selenium-hub:4444/wd/hub,--spring.datasource.url=jdbc:postgresql://$${DATABASE_HOST}:$${DATABASE_PORT}/$${DATABASE_NAME},--spring.datasource.username=$${DATABASE_USER}"
=======
            fi && mvn spring-boot:run -Dspring-boot.run.arguments=--ltsmin.path=/var/ltsmin/bin,--webdriver.remote.url=http://selenium-hub:4444/wd/hub"
>>>>>>> f002007a
        ports:
            - "127.0.0.1:8000:8000"
        networks:
            - backend
    alex-frontend-development:
        image: node
        working_dir: /var/alex/frontend
        volumes:
            - ./frontend:/var/alex/frontend:rw
        command: npm run start:docker
        ports:
            - "127.0.0.1:4200:4200"
        networks:
            - frontend
    alex-integration-tests-database:
        image: postgres:10
        environment:
            - POSTGRES_HOST_AUTH_METHOD=trust
            - POSTGRES_USER=sa
            - POSTGRES_DB=alex
        ports:
            - "127.0.0.1:5431:5432"
        networks:
            - backend

volumes:
  alex-backend-maven-development:
<<<<<<< HEAD
  alex-database-development:
  alex-backend-ltsmin-development:

=======
  alex-backend-db-development:
  alex-backend-files-development:
  alex-backend-ltsmin-development:
>>>>>>> f002007a

networks:
    frontend:
    backend:<|MERGE_RESOLUTION|>--- conflicted
+++ resolved
@@ -57,12 +57,7 @@
             - ./backend/src:/var/alex/backend/src:ro
             - ./backend/pom.xml:/var/alex/backend/pom.xml:ro
             - alex-backend-maven-development:/root/.m2
-<<<<<<< HEAD
             - alex-database-development:/var/alex/backend/target/postgresql
-=======
-            - alex-backend-db-development:/var/alex/backend/target/db
-            - alex-backend-files-development:/var/alex/backend/target/files
->>>>>>> f002007a
             - alex-backend-ltsmin-development:/var/ltsmin
         command:
             bash -c "if [ ! -d "/var/ltsmin/bin" ]; then
@@ -70,11 +65,7 @@
             tar -xzf /var/ltsmin/ltsmin-v3.0.2-linux.tgz -C /var/ltsmin;
             mv /var/ltsmin/v3.0.2/* /var/ltsmin/;
             rm -rf /var/ltsmin/v3.0.2 /var/ltsmin/ltsmin-v3.0.2-linux.tgz;
-<<<<<<< HEAD
             fi && mvn spring-boot:run -Dspring-boot.run.arguments=--ltsmin.path=/var/ltsmin/bin,--webdriver.remote.url=http://selenium-hub:4444/wd/hub,--spring.datasource.url=jdbc:postgresql://$${DATABASE_HOST}:$${DATABASE_PORT}/$${DATABASE_NAME},--spring.datasource.username=$${DATABASE_USER}"
-=======
-            fi && mvn spring-boot:run -Dspring-boot.run.arguments=--ltsmin.path=/var/ltsmin/bin,--webdriver.remote.url=http://selenium-hub:4444/wd/hub"
->>>>>>> f002007a
         ports:
             - "127.0.0.1:8000:8000"
         networks:
@@ -102,15 +93,9 @@
 
 volumes:
   alex-backend-maven-development:
-<<<<<<< HEAD
   alex-database-development:
   alex-backend-ltsmin-development:
 
-=======
-  alex-backend-db-development:
-  alex-backend-files-development:
-  alex-backend-ltsmin-development:
->>>>>>> f002007a
 
 networks:
     frontend:
